videos   = Video
novideos = Nessun Video

<<<<<<< HEAD
#scanning-title = Scanning…
#scanning-text  = Wait while Video looks for new videos

#novideos-title = No Videos
#novideos-text  = Use Camera to add videos

#nocard-title = No SD Card
#nocard-text  = Install an SD card to use Video

#cardinuse-title = SD Card in Use
#cardinuse-text  = Unplug your phone to use Video
=======
scanning-title = Scansione…
scanning-text  = Attendi mentre Video cerca nuovi video

novideos-title = Nessun Video
novideos-text  = Usa Camera per aggiungere video

nocard-title = Nessuna scheda SD
nocard-text  = Inserisci una scheda SD per usare Video

cardinuse-title = Scheda SD in uso
cardinuse-text  = Scollega il telefono per usare Video
>>>>>>> 990890bb
<|MERGE_RESOLUTION|>--- conflicted
+++ resolved
@@ -1,19 +1,6 @@
 videos   = Video
 novideos = Nessun Video
 
-<<<<<<< HEAD
-#scanning-title = Scanning…
-#scanning-text  = Wait while Video looks for new videos
-
-#novideos-title = No Videos
-#novideos-text  = Use Camera to add videos
-
-#nocard-title = No SD Card
-#nocard-text  = Install an SD card to use Video
-
-#cardinuse-title = SD Card in Use
-#cardinuse-text  = Unplug your phone to use Video
-=======
 scanning-title = Scansione…
 scanning-text  = Attendi mentre Video cerca nuovi video
 
@@ -25,4 +12,3 @@
 
 cardinuse-title = Scheda SD in uso
 cardinuse-text  = Scollega il telefono per usare Video
->>>>>>> 990890bb
