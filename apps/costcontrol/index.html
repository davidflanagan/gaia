--- conflicted
+++ resolved
@@ -24,14 +24,13 @@
 
   <!-- Specific code -->
   <script type="text/javascript" src="js/settings_listener.js"></script>
-<script type="text/javascript" src="js/debug.js"></script>
+  <script type="text/javascript" src="js/debug.js"></script>
   <script type="text/javascript" src="js/service_utils.js"></script>
   <script type="text/javascript" defer src="js/cost_control.js"></script>
 </head>
 
 <body role="application">
 
-<<<<<<< HEAD
   <section role="region">
     <ul role="tablist" data-tabs="2" data-position="bottom">
       <li id="left-panel">
@@ -90,59 +89,6 @@
     <input id="inputTopUpCode" type="number"></input>
   </section>
 
-=======
-    <section role="region" class="window">
-      <section role="region" id="balance" class="view">
-        <header data-theme="organic">
-          <menu type="toolbar">
-             <button><span class="icon icon-config">configuration</span></button>
-          </menu>
-          <h1 data-l10n-id="balance">Balance</h1>
-        </header>
-
-        <section class="content">
-          <div id="cost-control-info-area">
-            <p data-l10n-id="balance">Balance</p>
-            <p><time id="cost-control-time"></time></p>
-          <div>
-
-          <div id="cost-control-credit-area" class="buttons-list">
-            <p id="cost-control-credit"></p>
-            <button id="cost-control-update-icon">
-              <span class="end reload"></span>
-              Update
-            </button>
-            <button id="buttonRequestTopUp">
-              <span class="end topup"></span>
-              Top Up
-            </button>
-          </div>
-        </section>
-
-      </section>
-
-      <section role="region" id="topup" class="view" data-viewport="bottom">
-        <header data-theme="organic">
-          <menu type="toolbar">
-             <button id="buttonTopUp"><span class="icon icon-send">send</span></button>
-          </menu>
-          <a href="#left-panel"><span class="icon icon-close">close</span></a>
-          <h1 data-l10n-id="top-up">Top Up</h1>
-        </header>
-        <p data-l10n-id="enter-top-up-code" >enter the top up code</p>
-        <p data-l10n-id="top-up-code-explanation">typically found in the scratch card or directly in your receipt</p>
-        <p data-l10n-id="wait-for-confirmation">you'll receive a confirmation message</p>
-        <img src="style/images/waiting.gif" alt="waiting"/>
-        <input id="inputTopUpCode" type="number"></input>
-      </section>
-
-      <ul role="tablist" class="filter" data-items="2" data-position="bottom">
-        <li id="left-panel" aria-selected="true"><a role="tab" href="#left-panel">Balance</a></li>
-        <li id="right-panel"><a role="tab" href="#right-panel">Data usage</a></li>
-      </ul>
-    </section>
-
->>>>>>> 19e6be88
 <!--    <section role="region" id="settings">
     <header data-theme="organic">
       <a href="#left-panel"><span class="icon icon-back">back</span></a>
