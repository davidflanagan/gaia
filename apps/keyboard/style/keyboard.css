/* Media definitions */
@media screen and (max--moz-device-pixel-ratio: 1.5) {
  html {
    font-size: 15px;
  }
}

/* Font definitions */
@font-face {
  font-family: 'Open Sans';
  src: url('fonts/Open-Sans.woff');
}

@font-face {
  font-family: 'Open Sans Bold';
  font-weight: bold;
  src: url('fonts/Open-Sans-Bold.woff');
}

@font-face {
  font-family: 'Open Sans Semibold';
  font-weight: 600;
  src: url('fonts/Open-Sans-Semibold.woff');
}

@font-face {
  font-family: 'Keyboard Symbols';
  font-weight: 600;
  src: url('fonts/Keyboard-Symbols.woff');
}

/* Reset */
* {
  margin: 0;
  padding: 0;
}

body {
  overflow: hidden;
}

button::-moz-focus-inner {
  padding: 0;
  border: 0
}

/* Keyboard */
#keyboard {
  position: absolute;
  bottom: 0;
  width: 100%;
  background: #3b424e url(images/bgbase.jpg) no-repeat center center;
  background-size: 100% auto;
}

/* Rows */
.keyboard-row {
  width: 100%;
  white-space: nowrap;
}

/* Buttons: logic keys */
.keyboard-key {
  -moz-box-sizing: border-box;
  box-sizing: boder-box;
  padding: 0.25rem 0.2rem 0.15rem;
  border: none;
  background: none;
  min-width: 2.6rem;
  display: inline-block;
}

.keyboard-row:first-child .keyboard-key {
  padding-top: 0.5rem;
}

/* Visible keys */
.keyboard-key > .visual-wrapper {
  display: inline-block;
  height: 4.2rem;
  width: 100%;
  border: none;
  background: url(images/key-begin.png) no-repeat left top, url(images/key-end.png) no-repeat right top;
  position: relative;
  text-align: center;
}

.keyboard-key > .visual-wrapper > span {
  position: absolute;
  top: 0;
  left: 0.2rem;
  right: 0.2rem;
  height: 100%;
  /*background: -moz-linear-gradient(#fff, #ebebeb);*/
  /*box-shadow: inset 0 0px 0px 1px rgba(255, 255, 255, 0.9);*/
  background: url(images/key-middle.png) repeat-x center top;
  font-family: 'Open Sans Semibold';  
  font-size: 2.4rem;
  line-height: 3.8rem;
  color: #333;
  /*border: 1px solid rgba(0, 0, 0, 0.6);*/
  /*border-radius: 0.3rem;*/
}

/* Highlights */
.keyboard-key:not(.special-key).highlighted > .visual-wrapper {
  background: #ebebeb;
  box-shadow: inset 0 0 0 1px #FFF, 0 0 0.4rem 0px rgba(0, 0, 0, 0.4);
  border-radius: 0.3rem;
  border: solid 1px rgba(0, 0, 0, 0.6);
  border-top: none;
  margin-top: -0.5rem;
}

.keyboard-key:not(.special-key).highlighted > .visual-wrapper > span {
  font: 2.8rem/4rem Open Sans Semibold, Sans-serif;
  background-clip: padding-box;
  background: -moz-linear-gradient(#fff, #ebebeb);
  border-radius: 0.3rem;
  border: 1px solid rgba(0, 0, 0, 0.6);
  box-shadow: none;
  height: 5.2rem;
  top: -5rem;
  left: -0.8rem;
  right: -0.8rem;
  z-index: 100;
}

.keyboard-key:not(.special-key).highlighted > .visual-wrapper > span:after {
  content: "";
  position: absolute;
  margin: 0 0.5rem;
  top: 100%;
  left: 0;
  right: 0;
  z-index: 200;
  height: 1px;
  background: #ebebeb;
  border: solid 1px #61646A;
  border-top: none;
  border-bottom: none;
}

.keyboard-key:not(.special-key).highlighted:last-child  > .visual-wrapper > span {
  right: -1px;
  border-bottom-right-radius: 0;
  border-bottom: none;
}

.keyboard-key:not(.special-key).highlighted:last-child  > .visual-wrapper > span:after {
  border: none;
  margin: 0 0 0 0.6rem;
}

.keyboard-key:not(.special-key).highlighted:first-child  > .visual-wrapper > span {
  left: -1px;
  border-bottom-left-radius: 0;
  border-bottom: none;
}

.keyboard-key:not(.special-key).highlighted:first-child  > .visual-wrapper > span:after {
  border: none;
  margin: 0 0.6rem 0 0;
}

/*  Special keys */
.keyboard-key.special-key > .visual-wrapper {
  background: url(images/key-special-begin.png) no-repeat left top, url(images/key-special-end.png) no-repeat right top;
}
.keyboard-key.special-key > .visual-wrapper > span { 
  font-size: 1.5rem;
  line-height: 4rem;
  font-family: 'Keyboard Symbols', sans-serif;
  color: #5B6574;
  text-shadow: 0 1px 0 rgba(255, 255, 255, 0.9);
  /*background: -moz-linear-gradient(bottom, #B3B3B3, #EDEDED);*/
  /*box-shadow: inset 0 0px 0px 1px rgba(255, 255, 255, 0.5);*/
  background: url(images/key-special-middle.png) repeat-x center top;
  position: absolute;
  top: 0;
  left: 0.2rem;
  right: 0.2rem;
  bottom: 0;
  height: 100%
}

/* Highlight for special keys */
.keyboard-key.special-key.highlighted > .visual-wrapper {
<<<<<<< HEAD
/*  box-shadow: 0 0 0 2px #4495A8;*/
  border: #4495A8 2px solid;
  border-radius: 0.3rem;
  margin:-2px
=======
  box-shadow: 0 0 0 2px #4495A8;
  border-radius: 0.3rem;
  border: none;
>>>>>>> 118df931
}

.keyboard-key.special-key.highlighted > .visual-wrapper > span:after  {
  display: none;
}

/* Highlight for spacebar */
.keyboard-key.highlighted[data-keycode="32"] > .visual-wrapper {
  margin: 0;
  border: none;
  opacity: 0.5;
  box-shadow: none;
  background: url(images/key-begin.png) no-repeat left top, url(images/key-end.png) no-repeat right top;
}

.keyboard-key.highlighted[data-keycode="32"] > .visual-wrapper > span  {
  position: absolute;
  top: 0;
  left: 0.2rem;
  right: 0.2rem;
  bottom: 0;
  height: 100%;
  border: none;
  background: url(images/key-middle.png) repeat-x center top;
}
.keyboard-key.highlighted[data-keycode="32"] > .visual-wrapper > span:after {
  display: none;
}
/* Menu for special keys */
.keyboard-key.special-key.highlighted.kbr-menu-on > .visual-wrapper{
  background: #ebebeb;
  box-shadow: inset 0 0 0 1px #FFF, 0 0 0.4rem 0px rgba(0, 0, 0, 0.4);
  border-radius: 0.3rem;
}

.keyboard-key.special-key.highlighted.kbr-menu-on > .visual-wrapper > span {
  background: -moz-linear-gradient(#fff, #ebebeb);
  border-radius: 0.3rem;
  border: 1px solid rgba(0, 0, 0, 0.6);
  box-shadow: none;
  z-index: 100;
  color: #333;
}

.keyboard-key.special-key.highlighted.kbr-menu-on > .visual-wrapper > span:after {
  content: "";
  background: #fff;
  display: block;
  bottom: 100%;
  top: auto;
  margin: 0 -2px -1px;
}

/* Alternatives */
#keyboard-accent-char-menu {
  position: absolute;
  bottom: 0;
  left: -1px;
  margin-bottom: -1px;
  height: 5rem;
  border-radius: 0.3rem;
  background: -moz-linear-gradient(#fff, #ebebeb);
  border: 1px solid #61646A;
  white-space: nowrap;
  overflow: visible;
  padding: 0 0.5rem;
  display: none;
}
.keyboard-key:first-child #keyboard-accent-char-menu { border-radius: 0.3rem 0.3rem 0.3rem 0; }
.keyboard-key:last-child #keyboard-accent-char-menu { border-radius: 0.3rem 0.3rem 0 0.3rem; }

#keyboard-accent-char-menu.show {
  display: block;
}

/* Alternatives from right */
#keyboard-accent-char-menu.kbr-menu-right {
  left: auto;
  right: -1px;
}

#keyboard-accent-char-menu .keyboard-key {
margin-top: 0.2rem;
}
#keyboard-accent-char-menu .keyboard-key.highlighted > .visual-wrapper {
/*  box-shadow: 0 0 0 2px #53B6CC;*/
  border: #53B6CC 2px solid;
  border-radius: 0.3rem;
  margin:-2px
  background: -moz-linear-gradient(#fff, #ebebeb);
}

#keyboard-accent-char-menu .keyboard-key.highlighted > .visual-wrapper > span {
  top: 0;
  left: 0;
  right: 0;
  background: none;
  border-radius: 0;
  border: 0;
  font-weight: 600;
}

#keyboard-accent-char-menu .keyboard-key.highlighted > .visual-wrapper > span:after {
  display: none;
}

/* Language alternatives */
#keyboard-accent-char-menu.kbr-menu-lang {
  position: absolute;
  bottom: 100%;
  left: -0.8rem;
  right: auto;
  top: auto;
  padding: 0;
  height: auto;
  max-height: 30rem;
  overflow: auto;
  white-space: normal;
  padding: 0 0.5rem 0.5rem;
  background: #fff;
}

#keyboard-accent-char-menu.kbr-menu-lang > .keyboard-key > .visual-wrapper {
  -moz-box-sizing: border-box;
  width: 10rem;
}

#keyboard-accent-char-menu.kbr-menu-lang > .keyboard-key > .visual-wrapper > span { 
  background: -moz-linear-gradient(#fff, #ebebeb);
  box-shadow: inset 0 0px 0px 1px rgba(255, 255, 255, 0.9);
  font-family: 'Open Sans Semibold';  
  font-size: 1.8rem;
  line-height: 3.8rem;
  color: #333;
  border: 1px solid rgba(0, 0, 0, 0.6);
  border-radius: 0.3rem;
}

/* Key states */

/* Press */
.keyboard-key.kbr-key-press > .visual-wrapper > span {
  box-shadow: 0 0 0 2px #4495A8;
}

/* Active */
.keyboard-key.kbr-key-active > .visual-wrapper > span {
  color: #4495A8;
  text-shadow: none;
}

/* Hold */
.keyboard-key.kbr-key-hold > .visual-wrapper {
  background: url(images/key-hold-begin.png) no-repeat left bottom, url(images/key-hold-end.png) no-repeat right bottom;
}
.keyboard-key.kbr-key-hold > .visual-wrapper > span {
  /*background: #5cc9e1; */
  color: #295B65;
  /*box-shadow: inset 0 0 12px -4px rgba(0, 0, 0, 0.6);*/
  background: url(images/key-hold-middle.png) repeat-x center bottom;
  text-shadow: none;
  left: 0.3rem;
  right: 0.3rem;
}

/* IMEs */
#keyboard-pending-symbol-panel {
  position: absolute;
  top: -35px;
  left: 0;
  height: 32px;
  line-height: 32px;
  font-size: 24px;
  width: auto;
  padding: 0 8px;
  background: rgba(245, 245, 245, 0.7);
  color: rgb(36, 36, 36);
  border-top-right-radius: 8px;
  border-top: 1px solid #d5d5d5;
  border-right: 1px solid #d5d5d5;
  white-space: nowrap;
}

#keyboard-pending-symbol-panel:empty {
  display: none;
}

#keyboard-candidate-panel {
  height: 64px;
  overflow: auto;
  white-space: nowrap;
  color: black;
  background: rgb(176, 174, 168);
  border-top: 1px solid #e8e8ff;
  border-bottom: 1px solid #808098;
  display: none;
  margin: 0 -1rem 0 -1rem;
}
#keyboard.candidate-panel #keyboard-candidate-panel {
  display: block;
  width: -moz-calc(100% - 62px + 1rem);
  overflow-y: hidden;
}

#keyboard.full-candidate-panel {
  padding-top: 66px;
}

#keyboard.full-candidate-panel #keyboard-candidate-panel {
  display: block;
  position: absolute;
  white-space: normal;
  top: 0;
  height: 100%;
  width: 100%;
  border: none;
  border-top: 2px solid #a3a3a3;
  z-index: 1;
  margin:0; padding:0;
  overflow-x: hidden;
  overflow-y: auto;
}

#keyboard.full-candidate-panel #keyboard-candidate-panel span {
  border-top: 1px solid #e8e8ff;
  border-bottom: 1px solid #808098;
}

#keyboard-candidate-panel[data-truncated]::after {
  content: '…';
  background: none ! important;
  border-color: transparent ! important;
  color: #666;
}

#keyboard-candidate-panel span,
#keyboard-candidate-panel[data-truncated]::after {
  border-left: 1px solid #e8e8ff;
  border-right: 1px solid #808098;
  font-size: 32px;
  line-height: 60px;
  min-width: 60px;
  display: inline-block;
  height: 64px;
  padding: 0 10px;
  text-align: center;
  background: -moz-linear-gradient(top, rgb(191,191,183) 10%, rgb(161,158,153) 90%);
}

#keyboard-candidate-panel-toggle-button {
  border-left: 1px solid #e8e8ff;
  border-right: 1px solid #808098;
  border-bottom: 1px solid #808098;
  position: absolute;
  font-size: 32px;
  line-height: 60px;
  right: 0;
  top: 1px;
  text-align: center;
  box-shadow: -4px 0 5px -5px black;
  width: 60px;
  height: 64px;
  color: black;
  background: -moz-linear-gradient(top, rgb(191,191,183) 10%, rgb(161,158,153) 90%);
  display: none;
}

#keyboard.full-candidate-panel #keyboard-candidate-panel-toggle-button {
  display: block;
  border-top: 1px solid #e8e8ff;
  top: 0;
  z-index: 1;
}

#keyboard.candidate-panel #keyboard-candidate-panel-toggle-button {
  display: block;
}

#keyboard-candidate-panel span[data-active],
#keyboard-candidate-panel-toggle-button[data-active] {
  background: -moz-linear-gradient(bottom, rgb(191,191,183) 10%, rgb(161,158,153) 90%);
}

/* Pending panel highlight */
.keyboard-pending-symbols-highlight-green {
  background: #33aa33;
}

.keyboard-pending-symbols-highlight-red {
  background: #aa3333;
}

.keyboard-pending-symbols-highlight-blue {
  background: #3333aa;
}<|MERGE_RESOLUTION|>--- conflicted
+++ resolved
@@ -186,16 +186,10 @@
 
 /* Highlight for special keys */
 .keyboard-key.special-key.highlighted > .visual-wrapper {
-<<<<<<< HEAD
 /*  box-shadow: 0 0 0 2px #4495A8;*/
   border: #4495A8 2px solid;
   border-radius: 0.3rem;
   margin:-2px
-=======
-  box-shadow: 0 0 0 2px #4495A8;
-  border-radius: 0.3rem;
-  border: none;
->>>>>>> 118df931
 }
 
 .keyboard-key.special-key.highlighted > .visual-wrapper > span:after  {
