/* Media definitions */
@media screen and (max--moz-device-pixel-ratio: 1.5) {
  html {
    font-size: 15px;
  }
}

/* Font definitions */
@font-face {
  font-family: 'Open Sans';
  src: url('fonts/Open-Sans.woff');
}

@font-face {
  font-family: 'Open Sans Bold';
  font-weight: bold;
  src: url('fonts/Open-Sans-Bold.woff');
}

@font-face {
  font-family: 'Open Sans Semibold';
  font-weight: 600;
  src: url('fonts/Open-Sans-Semibold.woff');
}

@font-face {
  font-family: 'Keyboard Symbols';
  font-weight: 600;
  src: url('fonts/Keyboard-Symbols.woff');
}

/* Reset */
* {
  margin: 0;
  padding: 0;
}

body {
  overflow: hidden;
}

button::-moz-focus-inner {
  padding: 0;
  border: 0
}

/* Keyboard */
#keyboard {
  position: absolute;
  bottom: 0;
  width: 100%;
<<<<<<< HEAD
  background: #3b424e url(images/bgbase.jpg) no-repeat center center;
  background-size: 100% auto;
=======
  background: black;
  -moz-transition: -moz-transform 0.3s ease;
  -moz-transform: translateY(0);
}

#keyboard.hide{
  -moz-transform: translateY(100%);
>>>>>>> 38c7a4a6
}

/* Rows */
.keyboard-row {
  width: 100%;
  white-space: nowrap;
}

/* Buttons: logic keys */
.keyboard-key {
  -moz-box-sizing: border-box;
  box-sizing: boder-box;
  padding: 0.25rem 0.2rem 0.15rem;
  border: none;
  background: none;
  min-width: 2.6rem;
  display: inline-block;
}

.keyboard-row:first-child .keyboard-key {
  padding-top: 0.5rem;
}

/* Visible keys */
.keyboard-key > .visual-wrapper {
  display: inline-block;
  height: 4.2rem;
  width: 100%;
  border: none;
  background: url(images/key-begin.png) no-repeat left top, url(images/key-end.png) no-repeat right top;
  position: relative;
  text-align: center;
}

.keyboard-key > .visual-wrapper > span {
  position: absolute;
  top: 0;
  left: 0.2rem;
  right: 0.2rem;
  height: 100%;
  /*background: -moz-linear-gradient(#fff, #ebebeb);*/
  /*box-shadow: inset 0 0px 0px 1px rgba(255, 255, 255, 0.9);*/
  background: url(images/key-middle.png) repeat-x center top;
  font-family: 'Open Sans Semibold';  
  font-size: 2.4rem;
  line-height: 3.8rem;
  color: #333;
  /*border: 1px solid rgba(0, 0, 0, 0.6);*/
  /*border-radius: 0.3rem;*/
}

/* Highlights */
.keyboard-key:not(.special-key).highlighted > .visual-wrapper {
  background: #ebebeb;
  box-shadow: inset 0 0 0 1px #FFF, 0 0 0.4rem 0px rgba(0, 0, 0, 0.4);
  border-radius: 0.3rem;
  border: solid 1px rgba(0, 0, 0, 0.6);
  border-top: none;
  margin-top: -0.5rem;
}

.keyboard-key:not(.special-key).highlighted > .visual-wrapper > span {
  font: 2.8rem/4rem Open Sans Semibold, Sans-serif;
  background-clip: padding-box;
  background: -moz-linear-gradient(#fff, #ebebeb);
  border-radius: 0.3rem;
  border: 1px solid rgba(0, 0, 0, 0.6);
  box-shadow: none;
  height: 5.2rem;
  top: -5rem;
  left: -0.8rem;
  right: -0.8rem;
  z-index: 100;
}

.keyboard-key:not(.special-key).highlighted > .visual-wrapper > span:after {
  content: "";
  position: absolute;
  margin: 0 0.5rem;
  top: 100%;
  left: 0;
  right: 0;
  z-index: 200;
  height: 1px;
  background: #ebebeb;
  border: solid 1px #61646A;
  border-top: none;
  border-bottom: none;
}

.keyboard-key:not(.special-key).highlighted:last-child  > .visual-wrapper > span {
  right: -1px;
  border-bottom-right-radius: 0;
  border-bottom: none;
}

.keyboard-key:not(.special-key).highlighted:last-child  > .visual-wrapper > span:after {
  border: none;
  margin: 0 0 0 0.6rem;
}

.keyboard-key:not(.special-key).highlighted:first-child  > .visual-wrapper > span {
  left: -1px;
  border-bottom-left-radius: 0;
  border-bottom: none;
}

.keyboard-key:not(.special-key).highlighted:first-child  > .visual-wrapper > span:after {
  border: none;
  margin: 0 0.6rem 0 0;
}

/*  Special keys */
.keyboard-key.special-key > .visual-wrapper {
  background: url(images/key-special-begin.png) no-repeat left top, url(images/key-special-end.png) no-repeat right top;
}
.keyboard-key.special-key > .visual-wrapper > span { 
  font-size: 1.5rem;
  line-height: 4rem;
  font-family: 'Keyboard Symbols', sans-serif;
  color: #5B6574;
  text-shadow: 0 1px 0 rgba(255, 255, 255, 0.9);
  /*background: -moz-linear-gradient(bottom, #B3B3B3, #EDEDED);*/
  /*box-shadow: inset 0 0px 0px 1px rgba(255, 255, 255, 0.5);*/
  background: url(images/key-special-middle.png) repeat-x center top;
  position: absolute;
  top: 0;
  left: 0.2rem;
  right: 0.2rem;
  bottom: 0;
  height: 100%
}

/* Highlight for special keys */
.keyboard-key.special-key.highlighted > .visual-wrapper {
/*  box-shadow: 0 0 0 2px #4495A8;*/
  border: #4495A8 2px solid;
  border-radius: 0.3rem;
  margin:-2px
}

.keyboard-key.special-key.highlighted > .visual-wrapper > span:after  {
  display: none;
}

/* Highlight for spacebar */
.keyboard-key.highlighted[data-keycode="32"] > .visual-wrapper {
  margin: 0;
  border: none;
  opacity: 0.5;
  box-shadow: none;
  background: url(images/key-begin.png) no-repeat left top, url(images/key-end.png) no-repeat right top;
}

.keyboard-key.highlighted[data-keycode="32"] > .visual-wrapper > span  {
  position: absolute;
  top: 0;
  left: 0.2rem;
  right: 0.2rem;
  bottom: 0;
  height: 100%;
  border: none;
  background: url(images/key-middle.png) repeat-x center top;
}
.keyboard-key.highlighted[data-keycode="32"] > .visual-wrapper > span:after {
  display: none;
}
/* Menu for special keys */
.keyboard-key.special-key.highlighted.kbr-menu-on > .visual-wrapper{
  background: #ebebeb;
  box-shadow: inset 0 0 0 1px #FFF, 0 0 0.4rem 0px rgba(0, 0, 0, 0.4);
  border-radius: 0.3rem;
}

.keyboard-key.special-key.highlighted.kbr-menu-on > .visual-wrapper > span {
  background: -moz-linear-gradient(#fff, #ebebeb);
  border-radius: 0.3rem;
  border: 1px solid rgba(0, 0, 0, 0.6);
  box-shadow: none;
  z-index: 100;
  color: #333;
}

.keyboard-key.special-key.highlighted.kbr-menu-on > .visual-wrapper > span:after {
  content: "";
  background: #fff;
  display: block;
  bottom: 100%;
  top: auto;
  margin: 0 -2px -1px;
}

/* Alternatives */
#keyboard-accent-char-menu {
  position: absolute;
  bottom: 0;
  left: -1px;
  margin-bottom: -1px;
  height: 5rem;
  border-radius: 0.3rem;
  background: -moz-linear-gradient(#fff, #ebebeb);
  border: 1px solid #61646A;
  white-space: nowrap;
  overflow: visible;
  padding: 0 0.5rem;
  display: none;
}
.keyboard-key:first-child #keyboard-accent-char-menu { border-radius: 0.3rem 0.3rem 0.3rem 0; }
.keyboard-key:last-child #keyboard-accent-char-menu { border-radius: 0.3rem 0.3rem 0 0.3rem; }

#keyboard-accent-char-menu.show {
  display: block;
}

/* Alternatives from right */
#keyboard-accent-char-menu.kbr-menu-right {
  left: auto;
  right: -1px;
}

#keyboard-accent-char-menu .keyboard-key {
margin-top: 0.2rem;
}
#keyboard-accent-char-menu .keyboard-key.highlighted > .visual-wrapper {
/*  box-shadow: 0 0 0 2px #53B6CC;*/
  border: #53B6CC 2px solid;
  border-radius: 0.3rem;
  margin:-2px
  background: -moz-linear-gradient(#fff, #ebebeb);
}

#keyboard-accent-char-menu .keyboard-key.highlighted > .visual-wrapper > span {
  top: 0;
  left: 0;
  right: 0;
  background: none;
  border-radius: 0;
  border: 0;
  font-weight: 600;
}

#keyboard-accent-char-menu .keyboard-key.highlighted > .visual-wrapper > span:after {
  display: none;
}

/* Language alternatives */
#keyboard-accent-char-menu.kbr-menu-lang {
  position: absolute;
  bottom: 100%;
  left: -0.8rem;
  right: auto;
  top: auto;
  padding: 0;
  height: auto;
  max-height: 30rem;
  overflow: auto;
  white-space: normal;
  padding: 0 0.5rem 0.5rem;
  background: #fff;
}

#keyboard-accent-char-menu.kbr-menu-lang > .keyboard-key > .visual-wrapper {
  -moz-box-sizing: border-box;
  width: 10rem;
}

#keyboard-accent-char-menu.kbr-menu-lang > .keyboard-key > .visual-wrapper > span { 
  background: -moz-linear-gradient(#fff, #ebebeb);
  box-shadow: inset 0 0px 0px 1px rgba(255, 255, 255, 0.9);
  font-family: 'Open Sans Semibold';  
  font-size: 1.8rem;
  line-height: 3.8rem;
  color: #333;
  border: 1px solid rgba(0, 0, 0, 0.6);
  border-radius: 0.3rem;
}

/* Key states */

/* Press */
.keyboard-key.kbr-key-press > .visual-wrapper > span {
  box-shadow: 0 0 0 2px #4495A8;
}

/* Active */
.keyboard-key.kbr-key-active > .visual-wrapper > span {
  color: #4495A8;
  text-shadow: none;
}

/* Hold */
.keyboard-key.kbr-key-hold > .visual-wrapper {
  background: url(images/key-hold-begin.png) no-repeat left bottom, url(images/key-hold-end.png) no-repeat right bottom;
}
.keyboard-key.kbr-key-hold > .visual-wrapper > span {
  /*background: #5cc9e1; */
  color: #295B65;
  /*box-shadow: inset 0 0 12px -4px rgba(0, 0, 0, 0.6);*/
  background: url(images/key-hold-middle.png) repeat-x center bottom;
  text-shadow: none;
  left: 0.3rem;
  right: 0.3rem;
}

/* IMEs */
#keyboard-pending-symbol-panel {
  position: absolute;
  top: -35px;
  left: 0;
  height: 32px;
  line-height: 32px;
  font-size: 24px;
  width: auto;
  padding: 0 8px;
  background: rgba(245, 245, 245, 0.7);
  color: rgb(36, 36, 36);
  border-top-right-radius: 8px;
  border-top: 1px solid #d5d5d5;
  border-right: 1px solid #d5d5d5;
  white-space: nowrap;
}

#keyboard-pending-symbol-panel:empty {
  display: none;
}

#keyboard-candidate-panel {
  height: 64px;
  overflow: auto;
  white-space: nowrap;
  color: black;
  background: rgb(176, 174, 168);
  border-top: 1px solid #e8e8ff;
  border-bottom: 1px solid #808098;
  display: none;
  margin: 0 -1rem 0 -1rem;
}
#keyboard.candidate-panel #keyboard-candidate-panel {
  display: block;
  width: -moz-calc(100% - 62px + 1rem);
  overflow-y: hidden;
}

#keyboard.full-candidate-panel {
  padding-top: 66px;
}

#keyboard.full-candidate-panel #keyboard-candidate-panel {
  display: block;
  position: absolute;
  white-space: normal;
  top: 0;
  height: 100%;
  width: 100%;
  border: none;
  border-top: 2px solid #a3a3a3;
  z-index: 1;
  margin:0; padding:0;
  overflow-x: hidden;
  overflow-y: auto;
}

#keyboard.full-candidate-panel #keyboard-candidate-panel span {
  border-top: 1px solid #e8e8ff;
  border-bottom: 1px solid #808098;
}

#keyboard-candidate-panel[data-truncated]::after {
  content: '…';
  background: none ! important;
  border-color: transparent ! important;
  color: #666;
}

#keyboard-candidate-panel span,
#keyboard-candidate-panel[data-truncated]::after {
  border-left: 1px solid #e8e8ff;
  border-right: 1px solid #808098;
  font-size: 32px;
  line-height: 60px;
  min-width: 60px;
  display: inline-block;
  height: 64px;
  padding: 0 10px;
  text-align: center;
  background: -moz-linear-gradient(top, rgb(191,191,183) 10%, rgb(161,158,153) 90%);
}

#keyboard-candidate-panel-toggle-button {
  border-left: 1px solid #e8e8ff;
  border-right: 1px solid #808098;
  border-bottom: 1px solid #808098;
  position: absolute;
  font-size: 32px;
  line-height: 60px;
  right: 0;
  top: 1px;
  text-align: center;
  box-shadow: -4px 0 5px -5px black;
  width: 60px;
  height: 64px;
  color: black;
  background: -moz-linear-gradient(top, rgb(191,191,183) 10%, rgb(161,158,153) 90%);
  display: none;
}

#keyboard.full-candidate-panel #keyboard-candidate-panel-toggle-button {
  display: block;
  border-top: 1px solid #e8e8ff;
  top: 0;
  z-index: 1;
}

#keyboard.candidate-panel #keyboard-candidate-panel-toggle-button {
  display: block;
}

#keyboard-candidate-panel span[data-active],
#keyboard-candidate-panel-toggle-button[data-active] {
  background: -moz-linear-gradient(bottom, rgb(191,191,183) 10%, rgb(161,158,153) 90%);
}

/* Pending panel highlight */
.keyboard-pending-symbols-highlight-green {
  background: #33aa33;
}

.keyboard-pending-symbols-highlight-red {
  background: #aa3333;
}

.keyboard-pending-symbols-highlight-blue {
  background: #3333aa;
}<|MERGE_RESOLUTION|>--- conflicted
+++ resolved
@@ -49,18 +49,14 @@
   position: absolute;
   bottom: 0;
   width: 100%;
-<<<<<<< HEAD
   background: #3b424e url(images/bgbase.jpg) no-repeat center center;
   background-size: 100% auto;
-=======
-  background: black;
   -moz-transition: -moz-transform 0.3s ease;
   -moz-transform: translateY(0);
 }
 
 #keyboard.hide{
   -moz-transform: translateY(100%);
->>>>>>> 38c7a4a6
 }
 
 /* Rows */
