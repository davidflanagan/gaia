* { -moz-box-sizing: border-box; }

html {
  height: 100%;
  width: 100%;
  padding: 0;
  margin: 0;
  overflow: hidden;
}

body {
  background-color: #000;
  color: #fff;
  font-family: "Open Sans", sans-serif;
  font-size: 20px;
  margin: 0;
  padding: 0;
  height: 100%;
  width: 100%;
  overflow: hidden;
  padding-bottom: 50px;
}

/* All of the main views fill the screen */
<<<<<<< HEAD
#thumbnail-list-view, #thumbnail-select-view, #photo-view, #pick-view {
=======
#thumbnail-list-view, #thumbnail-select-view, #photo-view, #edit-view {
>>>>>>> 0ef89c7c
  position: absolute;
  top: 0px;
  left: 0px;
  width: 100%;
  height: 100%;
  padding: 0px;
  margin: 0px;
  overflow: hidden;
}

#nophotos {
  margin: 0;
  margin-top: 40%;
  padding: 0;
  width: 100%;
  text-align: center;
  font-family: "Open Sans", sans-serif;
  font-weight: bold;
  font-size: 26px;
  color: #fff;
  -moz-user-select: none;
}


/*
 * Thumbnails are implemented as <li> elements in a <ul> with background-image
 * set to display the image. We use background-size: cover to automatically
 * resize the image as needed.
 * 
 * The thumbnail list appears in regular browsing mode, in selection mode, 
 * and also in "filmstrip" form in single-photo mode. So the thumbnail list
 * and the individual thumbnails are styled differently depending on 
 * what element they are contained within, and also depending on the phone
 * resolution and orientation (and also language direction).
 */

#thumbnails {
  position: absolute;
  padding: 0;
  margin: 0;
  overflow-y: scroll;
  overflow-x: hidden;
  /* If we want to scroll up and down, then apparently we have to add */
  /* some extra width to keep the scrollbar offscreen */
  width: -moz-calc(100% + 10px);
  background-color: #000;
}

.thumbnail {
  margin: 0;
  padding: 0;
  /* borders only on right and bottom */
  border-right: solid black 1px;
  border-bottom: solid black 1px;
  overflow: hidden;
  /* default to left-to-right, but overridden for rtl languages below */
  float: left;
  /* no list item bullets */
  list-style-type: none;
  /* don't let the user select the items */
  -moz-user-select: none;
  /* thumbnail images will be displayed with background-image */
  /* these properties scale and position the images correctly */
  background-size: cover;        /* allow some cropping */
  background-position: center;   /* keep the cropping at the edges */
  background-repeat: no-repeat;
}

.thumbnail.selected {
  outline: solid orange 5px;
  outline-offset: -5px;
}

/* 320x480 phones */
@media (orientation: portrait) and (width: 320px) {
  .thumbnail {
    width: 107px;
    height: 107px;
  }
}

@media (orientation: landscape) and (width: 480px) {
  .thumbnail {
    width: 120px;
    height: 120px;
  }
}

/* 480x800 phones portrait */
@media (orientation: portrait) and (width: 480px),
       (orientation: landscape) and (width: 800px) {
    .thumbnail {
        width: 160px;
        height: 160px;
    }
}

/* thumbnails in regular thumbnail list view */
#thumbnail-list-view > #thumbnails {
  top: 0;
  left: 0;
  right: 0;
  bottom: 50px;
}

/* thumbnails in thumbnail select view where there is a top bar */
#thumbnail-select-view > #thumbnails {
  top: 50px;
  left: 0;
  right: 0;
  bottom: 50px;
}

/* thumbnails in pick view where there is a top bar and no bottom */
#pick-view > #thumbnails {
  top: 50px;
  left: 0;
  right: 0;
  bottom: 0;
}

/*
 * In photo view mode, the thumbnail list becomes a "filmstrip"
 * and the thumbnail images become much smaller.
 * JavaScript will set the width of the thumbnails container so that 
 * we get working scrollbars
 */
#photos-filmstrip #thumbnails {
  left:0;
  top:0;
  height:50px;
  overflow-y: hidden;
  overflow-x: scroll;
}

#photos-filmstrip li.thumbnail {
    border-left: solid black 2px;
    border-right: none;
    border-top: solid black 2px;
    border-bottom: solid black 2px;
    width: 50px;
    height: 50px;
}

#photo-frames {
  position: absolute;
  top: 0px;
  left: 0px;
  width: 100%;
  height: 100%;
  padding: 0px;
  margin: 0px;
  overflow: hidden;
}

.photoFrame {
  position: absolute;
  top: 0px;
  width: 100%;
  height: 100%;
  padding: 0px;
  margin: 0px;
  overflow: hidden;
  -moz-user-select: none;
}

div.currentPhoto {
  left: 0px;
}

/* the next photo is waiting in the wings just off to the right */
/* We use 102% instead of 100% to give a small black border between photos */
div.nextPhoto {
  left: 102%;
}

/* In RTL languages, the next photo is off to the left */
*[dir=rtl] div.nextPhoto {
  left: -102%;
}

div.previousPhoto {
  left: -102%;
}

*[dir=rtl] div.previousPhoto {
  left: 102%;
}

.photoFrame > img {
  position: relative;
  border-width: 0px;
  padding: 0px;
  margin: 0px;
  pointer-events: none;
  -moz-user-select: none;
}

.hidden {
  display: none;
}

/* localization */
body.hidden *[data-l10n-id] {
  visibility: hidden;
}

*[dir=rtl] .thumbnail {
  float: right;
}

/* buttons */
a.button {
  display: block;
  padding: 0;
  margin: 0;
  border-width: 0;
  background-position: center center;
  background-repeat: no-repeat;

  /* for buttons that display text */
  font-size: smaller;
  text-align: center;
  line-height: 50px;
}

a.button:active, a.button:focus {
  outline: none;
}

a.button.disabled {
  opacity: 0.4;
}

#thumbnails-bottom {
  background: #888;
  height: 50px;
  position: absolute;
  bottom: 0;
  left: 0;
  right: 0;
}

#thumbnails-camera-button {
  position: absolute;
  width: 50%;
  height: 100%;
  left: 0;
  background-image: url('images/camera.png');
  border-right: 1px solid #000;
}

#thumbnails-select-button {
  position: absolute;
  width: 50%;
  height: 100%;
  left: 50%;
  background-image: url('images/select.png');
}

#thumbnails-select-top {
  background: #888;
  height: 50px;
  position: absolute;
  top: 0;
  left: 0;
  right: 0;
}

#thumbnails-cancel-button {
  position: absolute;
  width: 25%;
  height: 100%;
  left: 0;
  background-image: url('images/cancel.png');
}

#thumbnails-number-selected {
  position: absolute;
  width: 75%;
  height: 100%;
  left: 25%;
  margin-top: 15px;
}

#thumbnails-select-bottom {
  background: #888;
  height: 50px;
  position: absolute;
  bottom: 0;
  left: 0;
  right: 0;
}

#thumbnails-delete-button {
  position: absolute;
  width: 50%;
  height: 100%;
  left: 0;
  background-image: url('images/delete.png');
  border-right: 1px solid #000;
}

#thumbnails-share-button {
  position: absolute;
  width: 50%;
  height: 100%;
  left: 50%;
  background-image: url('images/share.png');
}

#photos-overlay-top {
  position: absolute;
  height: 50px;
  top: 0;
  left: 0;
  right: 0;
  background: rgba(0, 0, 0, 0.4);
  /* the filmstrip is taller than 50px so we can hide its scrollbar */
  overflow: hidden; 
}

#photos-filmstrip {
  position: absolute;
  height: 100%;
  left: 0;
  right: 60px; /* 50px plus extra for the scrollbar we don't want to see */
  overflow-x: scroll;
  overflow-y: hidden;
}

#photos-back-button {
  position: absolute;
  width: 50px;
  height: 100%;
  right: 0;
  background-image: url('images/gallery.png');
}


#photos-overlay-bottom {
  background: rgba(0, 0, 0, 0.4);
  height: 50px;
  position: absolute;
  bottom: 0;
  left: 0;
  right: 0;
}

#photos-camera-button {
  position: absolute;
  width: 25%;
  height: 100%;
  left: 0;
  background-image: url('images/camera.png');
}

#photos-edit-button {
  position: absolute;
  width: 25%;
  height: 100%;
  left: 25%;
  background-image: url('images/edit.png');
}

#photos-share-button {
  position: absolute;
  width: 25%;
  height: 100%;
  left: 50%;
  background-image: url('images/share.png');
}

#photos-delete-button {
  position: absolute;
  width: 25%;
  height: 100%;
  left: 75%;
  background-image: url('images/delete.png');
}

<<<<<<< HEAD
#pick-top {
  background: #888;
  height: 50px;
  position: absolute;
=======
#edit-view {
  background: #888;
}

#edit-header {
  background: #ccc;
  position: absolute;
  height: 50px;
>>>>>>> 0ef89c7c
  top: 0;
  left: 0;
  right: 0;
}

<<<<<<< HEAD
#pick-cancel-button {
=======
#edit-cancel-button {
>>>>>>> 0ef89c7c
  position: absolute;
  width: 25%;
  height: 100%;
  left: 0;
  background-image: url('images/cancel.png');
}

<<<<<<< HEAD
#pick-header {
  position: absolute;
  width: 75%;
  height: 100%;
  left: 25%;
  margin-top: 15px;
=======
#edit-title {
  position: absolute;
  width: 50%;
  height: 100%;
  left: 25%;
  border-left: 1px solid black;
  border-right: 1px solid black;
  line-height: 50px;
  vertical-align: 75%;
  text-align: center;
  font-variant: small-caps;
}

#edit-save-button {
  position: absolute;
  width: 25%;
  height: 100%;
  right: 0;
}

#edit-preview-area {
  position: absolute;
  top: 60px;     /* 10 pixel top margin */
  bottom: 110px; /* 10 pixel bottom margin */
  left: 10px;    /* 10 pixel left margin */
  right: 10px;   /* 10 pixel right margin */
}

#edit-preview-image {
  position: absolute;
  /* size and position is set by js */
}

#edit-options {
  position: absolute;
  left: 0;
  width: 100%;
  height: 50px;
  bottom: 50px;
  background: #ccc;
}

/* All the effects buttons share these styles */
#edit-effect-options > a.button {
  position: absolute;
  display: block;
  top: 0;
  width: 33.3%;
  height: 100%;
  background-size: cover;
  background-position: center;
  background-repeat: no-repeat;
  margin: 0;
  padding: 0;
  border-width: 0;
  border-right: solid black 1px;
  padding-top: 15px;
  overflow: hidden;
}

#edit-effect-options > a.button.selected {
  outline: solid orange 3px;
  outline-offset: -3px;
}

#edit-effect-none {
  left:0;
}
#edit-effect-bw {
  left:33.3%
}
#edit-effect-sepia {
  left:66.6%
}

/* All the border buttons share these styles */
#edit-border-options > a.button {
  display: inline-block;
  width: 45px;
  height: 45px;
  margin-left: 5px;
  margin-right: 5px;
  margin-top: 2px;
  margin-bottom: 3px;

  background-size: cover;        /* allow some cropping */
  background-position: center;   /* keep the cropping at the edges */
  background-repeat: no-repeat;
}

#edit-border-options > a.button.selected {
  outline: solid orange 3px;
}

#edit-effect-options {
}

#edit-border-options {
}

a.filter-bw {
  filter: url(../index.html#filter-bw);
}
a.filter-sepia {
  filter: url(../index.html#filter-sepia);
}

a.border-thin-white {
  border: 2px solid white;  
}
a.border-thick-white {
  border: 4px solid white;  
}
a.border-thin-black {
  border: 2px solid black;  
}
a.border-thick-black {
  border: 4px solid black;  
}


#edit-toolbar {
  background: #888;
  height: 50px;
  position: absolute;
  bottom: 0;
  left: 0;
  right: 0;
}

/* all buttons in the toolbar share these styles */
#edit-toolbar > .button {
  position: absolute;
  width: 33.3%;
  height: 100%;
  border-right: 1px solid #000;
  background: #666;
}

/* If the button is selected, it has a different background */
#edit-toolbar > .button.selected {
  background: #999;
}

#edit-exposure-button {
  left: 0;
}

#edit-effect-button {
  left: 33.3%
}

#edit-border-button {
  left: 66.6%
}

/*
 * All of these slider styles are for the exposure compensation slider
 * If this app ever needs another slider, we'll have lots of name
 * collisions.  Ideally, this slider stuff should all be packaged up
 * into a reusable component. But this is one-off for now
 */
#exposure-slider {
  position: absolute;
  left: 0;
  width: 100%;
  height: 50px;
  background-color: #444;
  font-size: smaller;
}

#sliderbar {
  position: relative;
  height: 20px;
  padding: 0;
  margin: 0;
  overflow: hidden;
}

#sliderline {
  position: absolute;
  height: 2px;
  top: 50%;
  left: 10%;
  right: 10%;
  margin: 0;
}

#sliderthumb {
  position: absolute;
  width: 40px;
  height: 40px;
  top: -10px;
  left: -moz-calc(10% - 20px);
  border-radius: 50%;
  background-color: #eee;
  text-align: center;
  padding-top: 12px;
  font-size: smaller;
  color: black;
}

#sliderlabels {
  position: relative;
  height: 30px;
  padding: 0;
  margin: 0;
  background-color: #222;
  color: white;
  border-top: solid #eee 1px;
}

.sliderlabel {
  position: absolute;
  top: 0;
  height: 5px;
  border-left: solid #eee 1px;
}

.sliderlabel:after {
  content: attr(data-label);
  position: relative;
  display: block;
  text-align: center;
  top: 5px;
  width: 100px;
  left: -50px;
}

#slider-3 {
  left: -moz-calc(10% + 0 * 80%/6);
}
#slider-2 {
  left: -moz-calc(10% + 1 * 80%/6);
}
#slider-1 {
  left: -moz-calc(10% + 2 * 80%/6);
}
#slider0 {
  left: -moz-calc(10% + 3 * 80%/6);
}
#slider1 {
  left: -moz-calc(10% + 4 * 80%/6);
}
#slider2 {
  left: -moz-calc(10% + 5 * 80%/6);
}
#slider3 {
  left: -moz-calc(10% + 6 * 80%/6);
>>>>>>> 0ef89c7c
}<|MERGE_RESOLUTION|>--- conflicted
+++ resolved
@@ -22,11 +22,7 @@
 }
 
 /* All of the main views fill the screen */
-<<<<<<< HEAD
-#thumbnail-list-view, #thumbnail-select-view, #photo-view, #pick-view {
-=======
-#thumbnail-list-view, #thumbnail-select-view, #photo-view, #edit-view {
->>>>>>> 0ef89c7c
+#thumbnail-list-view, #thumbnail-select-view, #photo-view, #pick-view, #edit-view {
   position: absolute;
   top: 0px;
   left: 0px;
@@ -408,12 +404,31 @@
   background-image: url('images/delete.png');
 }
 
-<<<<<<< HEAD
 #pick-top {
   background: #888;
   height: 50px;
   position: absolute;
-=======
+  top: 0;
+  left: 0;
+  right: 0;
+}
+
+#pick-cancel-button {
+  position: absolute;
+  width: 25%;
+  height: 100%;
+  left: 0;
+  background-image: url('images/cancel.png');
+}
+
+#pick-header {
+  position: absolute;
+  width: 75%;
+  height: 100%;
+  left: 25%;
+  margin-top: 15px;
+}
+
 #edit-view {
   background: #888;
 }
@@ -422,17 +437,12 @@
   background: #ccc;
   position: absolute;
   height: 50px;
->>>>>>> 0ef89c7c
   top: 0;
   left: 0;
   right: 0;
 }
 
-<<<<<<< HEAD
-#pick-cancel-button {
-=======
 #edit-cancel-button {
->>>>>>> 0ef89c7c
   position: absolute;
   width: 25%;
   height: 100%;
@@ -440,14 +450,6 @@
   background-image: url('images/cancel.png');
 }
 
-<<<<<<< HEAD
-#pick-header {
-  position: absolute;
-  width: 75%;
-  height: 100%;
-  left: 25%;
-  margin-top: 15px;
-=======
 #edit-title {
   position: absolute;
   width: 50%;
@@ -697,5 +699,4 @@
 }
 #slider3 {
   left: -moz-calc(10% + 6 * 80%/6);
->>>>>>> 0ef89c7c
 }