--- conflicted
+++ resolved
@@ -249,11 +249,7 @@
               <aside class="pack-end">
                 <label>
                   <input type="checkbox" data-type="switch" id="geolocation-switch" name="geolocation.enabled" checked>
-<<<<<<< HEAD
-                  <span></span>
-=======
                   <span></span>geolocation
->>>>>>> 640539e5
                 </label>
               </aside>
               <p id="geolocationSwitchLabel" data-l10n-id="geolocationCheckbox"></p>
