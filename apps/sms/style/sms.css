
@media screen and (min-resolution: 200dpi) {

  html {
    font-size: 13.5px;
  }
}

@media screen and (max-resolution: 200dpi) {

  html {
    font-size: 10px;
  }
}

html, body {
  height: 100%;
  width: 100%;
  padding: 0;
  margin: 0;
  overflow-x: hidden !important;
  overflow-y: hidden !important;
  font-family: 'Open Sans', sans-serif;
}

.wrapper {
  width: 200%;
  height: 100%;
  position: relative;
  left: 0;
  top: 0;
}

.panel {
  position: relative;
  float: left;
  width: 50%;
  height: 100%;
}

#thread-list,#thread-messages {
  z-index: 10;
  background: white;

}

.to-left {
  left: -100%;
}

#icon-contact {
  display: none;
}

/*
  Snapshot for increasing performance in slide transition
*/

#thread-list-snapshot {
  z-index: 0;
  pointer-events: none;
  position: absolute;
  left: 0;
  top: 0;
  width: 50%;
  height: 100%;
  -moz-transition: -moz-transform .4s ease;
  background:-moz-element(#thread-list) no-repeat;
}

#thread-messages-snapshot {
  z-index: 0;
  pointer-events: none;
  position: absolute;
  left: 50%;
  top: 0;
  width: 50% !important;
  height: 100% ;
  -moz-transition: -moz-transform .4s ease;
  background:-moz-element(#thread-messages) no-repeat;
}

/*
  Smooth lateral slide
*/

.snapshot #snapshot {
   top: -100%;
   z-index: 100;
}

.mirror-swipe #thread-list-snapshot {
  -moz-transform: translateX(-100%);
}

.mirror-swipe #thread-messages-snapshot {
  -moz-transform: translateX(-100%);
}

/* Styles for Edit mode */

.edit .options {
  bottom: 0rem;
}

.edit .new-sms-form {
  bottom: -3.6rem;
}

.edit .header-wrapper{
  left: -100%;
}

.new h1 {
  display: none;
}

.new .tel {
  display: block;
}
.new #icon-edit {
  display: none;
}

.new #icon-contact {
  display: block;
}

.edit > #thread-list > #thread-list-container a {
  pointer-events: none;
}

.edit #thread-list-container .checkbox-container {
  pointer-events:auto;
  opacity: 1;
}

.edit .undo-candidate {
  display: none;
}

.edit .msg-checkbox {
  display: table-cell;
}

.edit .message-block {
  padding: 1rem 0;
  border-top: .1rem solid #DBDBDB;
  margin-bottom: 0;
}

/*
  Thread list styles
*/

#thread-list-container .item {
  text-align: left;
  position: relative;
  overflow: hidden;
}

#thread-list-container .item:last-child {
  margin-bottom: 7rem;
}

#thread-list-container .item > a {
  -moz-box-sizing: border-box;
  display: block;
  text-decoration: none;
  outline: none;
  height: 6rem;
  position: relative;
  padding: 1rem 1.6rem 1rem 3rem;
  border-top: 0.1rem solid hsla(207,22%,92%,1);
  width: 100%;
  -moz-transition: padding 0.3s ease-out;
  overflow: hidden;
  text-overflow: ellipsis;
}

#thread-list-container .item > a:active {
  background: -moz-linear-gradient(top, #FF9500 0, #E66000 100%);
}

#thread-list-container .item > a:active > .name {
  color: white;
}

#thread-list-container .item > a:active > .msg {
  color: #ffbc8c;
  text-shadow: none;
}

#thread-list-container .item > a.hide {
  display: none;
}

#thread-list-container .item > a > * {
  pointer-events: none;
}

#thread-list-container .item > a:first-child {
  border-top-color: transparent;
}

#thread-list-container .item > a .unread-mark {
  display: none;
}

a.unread .unread-mark {
  display: block !important;
  width: 3rem !important;
  left: 0 !important;
  height: 100% !important;
  top: 0 !important;
  background: transparent !important;
  border-style: none !important;
}

a.unread .unread-mark .icon-unread-mark {
  display: block;
  width: .9rem;
  height: .9rem;
  margin: 4.3rem auto;
  background-image: url('images/updates.png');
}

#thread-list-container .item > a > span {
  position: absolute;
  top: -moz-calc(50% - 3.4rem);
  left: 4rem;
  display: block;
  width: 6.4rem;
  height: 6.4rem;
  border: none;
}

#thread-list-container .photo {
  position: absolute;
  top: 0;
  right: 0;
  width: 5.9rem;
  height: 100%;
  overflow: hidden;
}

#thread-list-container .photo img {
  width: 100%;
}

#thread-list-container .checkbox-container {
  position: absolute;
  top: 0;
  right: 0;
  width: 5.9rem;
  height: 100%;
  overflow: hidden;
  background: white;
  pointer-events:none;
  opacity: 0;
}

#thread-list-container .checkbox-container input {
  width: 100%;
  height: 100%;
  position: absolute;
  opacity: 0;
}
#thread-list-container .checkbox-container span {
  left: 1.85rem;
  top: 1.9rem;
  width: 2.2rem;
  height: 2.2rem;
  position: absolute;
  pointer-events: none;
  background-image: url('images/check-delete.png');
}

#thread-list-container .checkbox-container input:checked + span {
  background-position: center bottom;
}

#thread-list-container .name {
  font-family: 'Open Sans';
  font-size: -moz-calc(8 * 0.226rem);
  color: #000000;
  overflow: hidden;
  text-overflow: ellipsis;
  width: -moz-calc(100% - 7rem);
}

#thread-list-container .msg {
  font-family: 'Open Sans';
  font-size: -moz-calc(6 * 0.226rem);
  color: #5B5B5B;
  text-shadow: 0 0.1rem 0 #ddd;
  width: -moz-calc(100% - 20rem);
  overflow: hidden;
  white-space: nowrap;
  text-overflow: '..."';
  position: absolute;
  top: 3rem;
  left: 10rem;
}

#thread-list-container .time {
  font-family: 'Open Sans';
  font-weight: 600;
  font-size: -moz-calc(6 * 0.226rem);
  font-weight: 600;
  color: #5B5B5B;
  position: absolute;
  top: 3rem;
  color: hsla(0,0%,0%,.5);
}

#thread-list-container .unread {
  color: #1D8399;
}

#thread-list-container .unread-tag {
  position: absolute;
  visibility : hidden;
  height: 1rem;
  width: 1rem;
  top: 2rem;
  left: 1rem;
  background: url(../style/images/unread.png);
}

#thread-list-container .item > a.unread .unread-tag {
  visibility : visible;
}

#thread-list-container h2 {
  text-align: left;
  border-bottom: solid 1px #ff4e00;
  padding-left: 3rem;
  padding-top: 1rem;
  font-size: -moz-calc(6 * 0.226rem);
  color: #ff4e00;
  text-transform: uppercase;
  font-family: 'Open Sans';
}


/*
  Messages Style as 'bubbles'
*/

#messages-container h2 {
  text-align: left;
  padding-left: 3rem;
  padding-top: 1rem;
  padding-bottom: .5rem;
  font-size: -moz-calc(6 * 0.226rem);
  color: #666666;
  text-transform: uppercase;
  font-family: 'Open Sans';
}

#messages-container {
  text-align: left;
}

#messages-container > div:last-child {
  margin-bottom: 7rem;
}

.message-block {
  display: table;
  table-layout: fixed;
  width: 100%;
  margin-bottom:1rem;
}

.message-block .bubble-container {
  display: table-cell;
}

.message-block .bubble-container .bubble{
  max-width: 23rem;
  word-wrap:break-word;
  display: inline-block;
  position: relative;
  padding: 1rem 1.5rem;
  -moz-box-sizing: border-box;
}

.message-option {
  width: 3.5rem;
  vertical-align: middle;
  display: table-cell;
}

.message-option .gif{
  width: 2.5rem;
  height: 2.5rem;
  margin: 0 auto;
}

.msg-checkbox {
  display: none;
}

.message-option input {
  width: 100%;
  height: 4rem;
  position: relative;
  opacity: 0;
  margin-top: -2rem;

}
.message-option span {
  display: block;
  position: relative;
  margin-top: -4rem;
  pointer-events: none;
  width: 2.2rem;
  height: 2.2rem;
  left: .5rem;
  top: .9rem;
  background-image: url('images/check-delete.png');
}
.message-option  input:checked + span {
  background-position: center bottom;
}

.sent {
  text-align: right;
}

.sent .bubble{
  margin-right: 1.4rem;
  background: white;
  border: .1rem solid #969FA0;
  box-shadow: 0 0.1rem 0.1rem #4F595B;
  border-radius: .5rem;
  text-align: left;
}

.sent .bubble:after {
  content: '';
  width: .9rem;
  height: 1rem;
  background-image: url('images/outgoing_9x10.png');
  position: absolute;
  right: 0;
  margin-right: -0.9rem;
  top: .9rem;
}

.received .bubble{
  margin-left: 1.4rem;
  background: #FBEAE0;
  border: .1rem solid #FF4E00;
  box-shadow: 0 0.1rem 0.1rem #F1AF84;
  border-radius: .5rem;
  text-align: left;
}

.received .bubble:after {
  content: '';
  width: .9rem;
  height: 1rem;
  background-image: url('images/incoming_9x10.png');
  position: absolute;
  left: 0;
  margin-left: -0.9rem;
  top: 1rem;
}

/*
  Edit mode bar
*/

.options {
  height: 6.5rem;
  background: rgba(0,0,0,.85);
  bottom: -6.5rem;
  width: 100%;
  position: absolute;
  transition:bottom .15s ease-in;
  -moz-transition: bottom .15s ease-in;
}

.option {
  width: 50%;
  height: 100%;
  float: left;
  padding: 1.5rem .5rem 1.5rem 1.5rem;
  -moz-box-sizing: border-box;

}

.option:last-child {
  padding: 1.5rem 1.5rem 1.5rem .5rem;
}

.edit-button {
  background: -moz-linear-gradient(top, #b50404 0%, #850a0a 100%);
  height: 100%;
  width: 100%;
  -moz-box-sizing: border-box;
  font-family: 'Open Sans';
  font-weight: 600;
  font-size: -moz-calc(7 * 0.226rem);
  color: white;
}

.disabled {
  opacity: 0.3;
  pointer-events: none;
}

/*
  Bottom bar for sending SMS
*/

.new-sms-form {
  height: 3rem;
  bottom: 0rem;
  width: 100%;
  position: absolute;
  transition:bottom .15s ease-in;
  -moz-transition: bottom .15s ease-in;
}

.new-sms-form {
  border-top: .1rem solid #C6C6C6;
  background: -moz-linear-gradient(top, #f8f8f8 0%, #dddddd 100%);
  height: 3.5rem;
}

#message-to-send {
  margin-top: .5rem;
  margin-bottom: .5rem;
  margin-left: 1.5rem;
  height: 2.5rem;
  line-height: 2rem;
  max-height: 10rem;
  width: -moz-calc(100% - 9.5rem);
  -moz-box-sizing: border-box;
  border-radius: 0.3rem;
  border: 1px solid rgba(0,0,0,.3);
  box-shadow: 0 0.2rem 0.1rem rgba(0, 0, 0, 0.2) inset;
  font-size: -moz-calc(7 * 0.226rem);
  font-family: 'Open Sans';
}

#send-message-container {
  height: 100%;
  width: 6rem;
  float: right;
}

#send-message {
  position: absolute;
  height: 3rem;
  width: 6rem;
  right:0;
  bottom:0;
  margin-bottom: 0.5rem;
}

/*
<<<<<<< HEAD
  Contact search list
*/

#messages-container .item {
  text-align: left;
  position: relative;
  overflow: hidden;
  border-bottom: 0.1rem solid hsla(207,22%,92%,1);
}

#messages-container .item:last-child {
  margin-bottom: 7rem;
}

#messages-container .item > a {
  -moz-box-sizing: border-box;
  display: block;
  text-decoration: none;
  outline: none;
  height: 6rem;
  position: relative;
  padding: 1rem 1.6rem 1rem 3rem;
  width: 100%;
  -moz-transition: padding 0.3s ease-out;
  overflow: hidden;
  text-overflow: ellipsis;
}

#messages-container .item > a > .name {
  color: black;
}

#messages-container .item > a > .number {
  color: #1D8399;
}

#messages-container .item > a:active {
  background: -moz-linear-gradient(top, #FF9500 0, #E66000 100%);
}

#messages-container .item > a:active > .name {
  color: white;
}

#messages-container .item > a:active > .number {
  color: #ffbc8c;
  text-shadow: none;
}

#messages-container .item > a > * {
  pointer-events: none;
}

#messages-container .photo {
  position: absolute;
  top: 0;
  right: 0;
  width: 5.9rem;
  height: 100%;
  overflow: hidden;
}

#messages-container .photo img {
  width: 100%;
=======
  Loading screen while deleting
*/
.show-loading {
  opacity: 1 !important;
}

#loading {
  pointer-events: none;
  z-index: 200;
  background: rgba(0,0,0,.8);
  width: 100%;
  height: 100%;
  position: absolute;
  top: 0;
  left: 0;
  padding: 2rem;
  -moz-box-sizing: border-box;
  opacity: 0;
  -moz-transition: opacity 0.3s ease-out;
}

.loading-container {
  position: relative;
  top: 50%;
  margin-top: -6rem;
}

.loading-header {
  text-align: left;
  padding: 2rem 1rem 4rem 1rem;
  -moz-box-sizing: border-box;
  color: white;
  font-size: -moz-calc(10 * 0.226rem);
  font-weight: 300;
  border-top: .1rem solid white;
  overflow: hidden;
  text-overflow: ellipsis;
}

.loading-icon img{
  width: 28px;
  height: 28px;  
  margin: 0 auto;
}

/*
  No result container
*/
#no-result-container {
  background-image: url('images/SMS_200x200_bubble.png');
  background-repeat:no-repeat;
  background-attachment:fixed;
  background-position:center;
  height: 100%;
  width: 100%;
}

#no-result-message {
  text-align: left;
  line-height: 3rem;
  position: relative;
  top: 50%;
  border-top: .1rem solid rgba(96,96,96,.5);
  padding: 2rem 0.5rem;
  width: 270px;
  margin: -80px auto;
  color: #606060;
  font-weight: 300;
  font-size: -moz-calc(10 * 0.226rem);
>>>>>>> 84fc2206
}<|MERGE_RESOLUTION|>--- conflicted
+++ resolved
@@ -564,7 +564,6 @@
 }
 
 /*
-<<<<<<< HEAD
   Contact search list
 */
 
@@ -629,7 +628,9 @@
 
 #messages-container .photo img {
   width: 100%;
-=======
+}
+
+/*
   Loading screen while deleting
 */
 .show-loading {
@@ -699,5 +700,4 @@
   color: #606060;
   font-weight: 300;
   font-size: -moz-calc(10 * 0.226rem);
->>>>>>> 84fc2206
 }