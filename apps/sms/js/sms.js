'use strict';

// Based on Resig's pretty date
function prettyDate(time) {
  var diff = (Date.now() - time) / 1000;
  var day_diff = Math.floor(diff / 86400);

  if (isNaN(day_diff))
    return '(incorrect date)';

  if (day_diff < 0 || diff < 0) {
    // future time
    return (new Date(time)).toLocaleFormat('%x %R');
  }

  return day_diff == 0 && (
    diff < 60 && 'Just Now' ||
    diff < 120 && '1 Minute Ago' ||
    diff < 3600 && Math.floor(diff / 60) + ' Minutes Ago' ||
    diff < 7200 && '1 Hour Ago' ||
    diff < 86400 && Math.floor(diff / 3600) + ' Hours Ago') ||
    day_diff == 1 && 'Yesterday' ||
    day_diff < 7 && (new Date(time)).toLocaleFormat('%A') ||
    (new Date(time)).toLocaleFormat('%x');
}

function profilePictureForId(id) {
  // pic #9 is used as the phone holder
  // id is the index # of the contact in Contacts array,
  // or parseInt(phone number) if not in the list
  return '../contacts/contact' + (id % 9) + '.png';
}

var MessageManager = {
  getMessages: function mm_getMessages(callback, filter, invert) {
    // XXX Bug 712809
    // Until there is a database for mozSms, use a fake GetMessages
    if (true) {
      GetMessagesHack(callback, filter, invert);
      return;
    }

    var request = navigator.mozSms.getMessages(filter, !invert);

    var messages = [];
    request.onsuccess = function onsuccess() {
      var result = request.result;
      if (!result) {
        callback(messages);
        return;
      }

      var message = result.message;
      messages.push(message);
      result.next();
    };

    request.onerror = function onerror() {
      alert('Error reading the database. Error code: ' + request.errorCode);
    }
  },

  send: function mm_send(number, text, callback) {
    // Use a fake send if mozSms is not present
    if (!navigator.mozSms) {
      var message = {
        sender: null,
        receiver: number,
        body: text,
        timestamp: Date.now()
      };

      window.setTimeout(function() {
        callback(message);
      }, 0);

      return;
    }

    var result = navigator.mozSms.send(number, text);
    result.onsuccess = function onsuccess(event) {
      console.log('SMS sent.');
      callback(event.message);
    };

    result.onerror = function onerror(event) {
      console.log('Error sending SMS!');
      callback(null);
    };
  },

  delete: function mm_delete(id) {
    navigator.mozSms.delete(id);
  }
};

// Until there is a database to store messages on the device, return
// a fake list of messages.
var messagesHack = [];
(function() {
  var messages = [
    {
      sender: null,
      receiver: '1-977-743-6797',
      body: 'Nothing :)',
      timestamp: Date.now() - 44000000
    },
    {
      sender: '1-977-743-6797',
      body: 'Hey! What\s up?',
      timestamp: Date.now() - 50000000
    }
  ];

  for (var i = 0; i < 40; i++) {
    messages.push({
      sender: '1-488-678-3487',
      body: 'Hello world!',
      timestamp: Date.now() - 60000000
    });
  }

  messagesHack = messages;
})();

var GetMessagesHack = function gmhack(callback, filter, invert) {
  function applyFilter(msgs) {
    if (!filter)
      return msgs;

    if (filter.number) {
      msgs = msgs.filter(function(element, index, array) {
        var num = filter.number;
        return (num && (num == element.sender || num == element.receiver));
      });
    }

    return msgs;
  }

  var msg = messagesHack.slice();
  if (invert)
    msg.reverse();
  callback(applyFilter(msg));
};

var ConversationListView = {
  get view() {
    delete this.view;
    return this.view = document.getElementById('msg-conversations-list');
  },

  get searchInput() {
    delete this.searchInput;
    return this.searchInput = document.getElementById('msg-search');
  },

  init: function init() {
    if (navigator.mozSms)
      navigator.mozSms.addEventListener('received', this);

    window.addEventListener('transitionend', this);
    this.searchInput.addEventListener('keyup', this);
    this.view.addEventListener('click', this);

    this.updateConversationList(function fireAppReady() {
      window.parent.postMessage('appready', '*');
    });
  },

  updateConversationList: function updateConversationList(callback) {
    var self = this;
    var conversations = {};

    // XXX: put all contacts in DOM tree then hide them in non-search view
    var contacts = window.navigator.mozContacts.contacts;
    contacts.forEach(function(contact, i) {
      var num = contact.phones[0];
      conversations[num] = {
        hidden: true,
        name: contact.displayName,
        num: num,
        body: '',
        timestamp: '',
        id: i
      };
    });

    MessageManager.getMessages(function getMessagesCallback(messages) {
      for (var i = 0; i < messages.length; i++) {
        var message = messages[i];
        var num = message.sender || message.receiver;
        if (conversations[num] && !conversations[num].hidden)
          continue;
        if (!conversations[num]) {
          conversations[num] = {
            hidden: false,
            num: (message.sender || message.receiver),
            name: num,
            // XXX: hack for contact pic
            id: parseInt(num)
          };
        }

        var data = {
          hidden: false,
          body: message.body,
          timestamp: prettyDate(message.timestamp)
        };

        for (var key in data) {
          conversations[num][key] = data[key];
        }
      }

      var fragment = '';
      for (var num in conversations) {
        var msg = self.createNewConversation(conversations[num]);
        fragment += msg;
      }
      self.view.innerHTML = fragment;

      if (typeof callback === 'function')
        callback.call(self);
    }, null);
  },

  createNewConversation: function createNewConversation(conversation) {

    return '<div data-num="' + conversation.num + '"' +
           ' data-name="' + conversation.name + '"' +
           ' data-notempty="' + (conversation.timestamp ? 'true':'') + '"' +
           ' class="' + (conversation.hidden?'hide':'') + '">' +
           '  <div class="photo">' +
           '    <img src="' + profilePictureForId(conversation.id) + '" />' +
           '  </div>' +
           '  <div class="name">' + conversation.name + '</div>' +
           '  <div class="msg">' + conversation.body.split('\n')[0] + '</div>' +
           '  <div class="time">' + conversation.timestamp + '</div>' +
           '</div>';
  },

  searchConversations: function searchConversations() {
    var str = this.searchInput.value;
    var conversations = this.view.childNodes;
    if (!str) {
      // leaving search view
      for (var i in conversations) {
        var conversation = conversations[i];
        if (conversation.dataset.notempty === 'true') {
          conversations[i].classList.remove('hide');
        } else {
          conversations[i].classList.add('hide');
        }
      }
      return;
    }

    var reg = new RegExp(str, 'i');

    for (var i in conversations) {
      var conversation = conversations[i];
      if (!reg.test(conversation.dataset.num) &&
          !reg.test(conversation.dataset.name)) {
        conversation.classList.add('hide');
      } else {
        conversation.classList.remove('hide');
      }
    }
  },

  openConversationView: function openConversationView(num) {
    if (!num)
      return;

    ConversationView.showConversation(num == '*' ? '' : num);
  },

  handleEvent: function handleEvent(evt) {
    switch (evt.type) {
      case 'received':
        window.setTimeout(function updadeConversationList() {
          ConversationListView.updateConversationList();
        }, 0);
        break;

      case 'click':
        this.openConversationView(evt.target.dataset.num);
        break;

      case 'transitionend':
        if (!document.body.classList.contains('transition-back'))
          return;

        document.body.classList.remove('transition-back');
        break;

      case 'keypress':
      case 'keyup':
        this.searchConversations();
        break;
    }
  }
};

var ConversationView = {
  get view() {
    delete this.view;
    return this.view = document.getElementById('msg-conversation-view-list');
  },

  get num() {
    delete this.number;
    return this.number = document.getElementById('msg-conversation-view-num');
  },

  get title() {
    delete this.title;
    return this.title = document.getElementById('msg-conversation-view-name');
  },

  get msgInput() {
    delete this.msgInput;
    return this.msgInput = document.getElementById('msg-conversation-view-msg-text');
  },

  init: function cv_init() {
    if (navigator.mozSms)
      navigator.mozSms.addEventListener('received', this);

    document.getElementById('msg-conversation-view-back').addEventListener(
      'click', this.close.bind(this));

    // click event does not trigger when keyboard is hiding
    document.getElementById('msg-conversation-view-msg-send').addEventListener(
      'mousedown', this.sendMessage.bind(this));

    this.msgInput.addEventListener('input', this.updateMsgInputHeight.bind(this));

<<<<<<< HEAD
    var windowEvents = ['keyup', 'transitionend'];
=======
    var windowEvents = ['resize', 'keypress', 'transitionend'];
>>>>>>> b538aa17
    windowEvents.forEach((function(eventName) {
      window.addEventListener(eventName, this);
    }).bind(this));
  },

  scrollViewToBottom: function cv_scrollViewToBottom() {
    this.view.scrollTop = this.view.scrollHeight;
  },

  updateMsgInputHeight: function cv_updateMsgInputHeight() {
    var input = this.msgInput;
    var currentHeight = input.style.height;
    input.style.height = null;
    var newHeight = input.scrollHeight + 'px';
    this.msgInput.style.height = newHeight;

    if (currentHeight === newHeight)
      return;

    var bottomToolbarHeight = (input.scrollHeight + 32) + 'px';
    var bottomToolbar =
      document.getElementById('msg-conversation-view-bottom-toolbar');

    bottomToolbar.style.height = bottomToolbarHeight;

    this.view.style.bottom = bottomToolbarHeight;
    this.scrollViewToBottom();
  },

  showConversation: function cv_showConversation(num) {
    var self = this;
    var view = this.view;
    var bodyclassList = document.body.classList;
    var filter = ('SmsFilter' in window) ? new SmsFilter() : {};
    filter.number = this.filter = num;

    if (!num) {
      /* XXX: gaia issue #483 (New Message dialog design)
              gaia issue #108 (contact picker)
      */

      this.num.value = '';
      this.view.innerHTML = '';
      bodyclassList.add('conversation-new-msg');
      bodyclassList.add('conversation');
      return;
    }

    bodyclassList.remove('conversation-new-msg');

    var name = num;
    var receiverId = parseInt(num);

    var contacts = window.navigator.mozContacts.contacts;
    contacts.some(function(contact, i) {
      if (contact.phones[0] == num) {
        name = contact.displayName;
        receiverId = i;
        return true;
      }
      return false;
    });

    this.num.value = num;

    this.title.textContent = name;
    this.title.num = num;

    MessageManager.getMessages(function mm_getMessages(messages) {
      var fragment = '';

      for (var i = 0; i < messages.length; i++) {
        var msg = messages[i];
        var uuid = msg.hasOwnProperty('uuid') ? msg.uuid : '';
        var dataId = 'data-id="' + uuid + '"';

        var dataNum = 'data-num="' + (msg.sender || msg.receiver) + '"';

        var className = 'class="' +
                        (msg.sender ? 'sender' : 'receiver') + '"';

        var pic;
        if (msg.sender) {
          pic = profilePictureForId(receiverId);
        } else {
          pic = '../contacts/contact9.png';
        }

        var time = prettyDate(msg.timestamp);
        fragment += '<div ' + className + ' ' + dataNum + ' ' + dataId + '>' +
                      '<div class="photo">' +
                      '  <img src="' + pic + '" />' +
                      '</div>' +
                      '<div class="text">' + msg.body.replace(/\n/g, '<br />') + '</div>' +
                      '<div class="time">' + time + '</div>' +
                    '</div>';
      }

      view.innerHTML = fragment;
      self.scrollViewToBottom();

      bodyclassList.add('conversation');
    }, filter, true);
  },

  deleteMessage: function deleteMessage(evt) {
    var uuid = evt.target.getAttribute('data-id');
    if (!uuid)
      return;

    MessageManager.delete(uuid);
    this.showConversation(this.filter);
  },

  handleEvent: function handleEvent(evt) {
    switch (evt.type) {
      case 'keyup':
        if (evt.keyCode != evt.DOM_VK_ESCAPE)
          return;

        if (this.close())
          evt.preventDefault();
        break;

      case 'received':
        var msg = evt.message;
        messagesHack.unshift(msg);

        console.log('Received message from ' + msg.sender + ': ' + msg.body);

        window.setTimeout(function() {
          ConversationView.showConversation(ConversationView.filter);
        }, 0);
        break;

      case 'transitionend':
        if (document.body.classList.contains('conversation'))
          return;

        this.view.innerHTML = '';
        break;

      case 'resize':
        if (!document.body.classList.contains('conversation'))
          return;

        this.updateMsgInputHeight();
        this.scrollViewToBottom();
        break;
    }
  },
  close: function cv_close() {
    if (!document.body.classList.contains('conversation'))
      return false;
    document.body.classList.remove('conversation');
    document.body.classList.add('transition-back');
    return true;
  },
  sendMessage: function cv_sendMessage() {
    var num = this.num.value;
    var text = document.getElementById('msg-conversation-view-msg-text').value;

    if (num === '' || text === '')
      return;

    MessageManager.send(num, text, function onsent(msg) {
      // There was an error. We should really do some error handling here.
      // or in send() or wherever.
      if (!msg)
        return;

      // Copy all the information from the actual message object to the
      // preliminary message object. Then update the view.
      for (var key in msg)
        message[msg] = msg[key];

      if (ConversationView.filter)
        ConversationView.showConversation(ConversationView.filter);
    });

    // Create a preliminary message object and update the view right away.
    var message = {
      sender: null,
      receiver: num,
      body: text,
      timestamp: Date.now()
    };
    messagesHack.unshift(message);

    setTimeout((function keepKeyboardFocus() {
      this.msgInput.value = '';
      this.updateMsgInputHeight();
    }).bind(this), 0);

    ConversationListView.updateConversationList();
    if (this.filter) {
      this.showConversation(this.filter);
      return;
    }
    this.showConversation(num);
  }
};

window.addEventListener('load', function loadMessageApp() {
  var request = window.navigator.mozSettings.get('language.current');
  request.onsuccess = function() {
    selectedLocale = request.result.value;
    ConversationView.init();
    ConversationListView.init();
  }
});


var selectedLocale = 'en-US';

var kLocaleFormatting = {
  'en-US': 'xxx-xxx-xxxx',
  'fr-FR': 'xx xx xx xx xx',
  'es-ES': 'xx xxx xxxx'
};

function formatNumber(number) {
  var format = kLocaleFormatting[selectedLocale];

  if (number[0] == '+') {
    switch (number[1]) {
      case '1': // North America
        format = 'xx ' + kLocaleFormatting['en-US'];
        break;
      case '2': // Africa
        break;
      case '3': // Europe
        switch (number[2]) {
          case '0': // Greece
            break;
          case '1': // Netherlands
            break;
          case '2': // Belgium
            break;
          case '3': // France
            format = 'xxx ' + kLocaleFormatting['fr-FR'];
            break;
          case '4': // Spain
            format = 'xxx ' + kLocaleFormatting['es-ES'];
            break;
            break;
          case '5':
            break;
          case '6': // Hungary
            break;
          case '7':
            break;
          case '8':
            break;
          case '9': // Italy
            break;
        }
        break;
      case '4': // Europe
        break;
      case '5': // South/Latin America
        break;
      case '6': // South Pacific/Oceania
        break;
      case '7': // Russia and Kazakhstan
        break;
      case '8': // East Asia, Special Services
        break;
      case '9': // West and South Asia, Middle East
        break;
    }
  }

  var formatted = '';

  var index = 0;
  for (var i = 0; i < number.length; i++) {
    var c = format[index++];
    if (c && c != 'x') {
      formatted += c
      index++;
    }

    formatted += number[i];
  }

  return formatted;
};<|MERGE_RESOLUTION|>--- conflicted
+++ resolved
@@ -337,11 +337,7 @@
 
     this.msgInput.addEventListener('input', this.updateMsgInputHeight.bind(this));
 
-<<<<<<< HEAD
-    var windowEvents = ['keyup', 'transitionend'];
-=======
-    var windowEvents = ['resize', 'keypress', 'transitionend'];
->>>>>>> b538aa17
+    var windowEvents = ['resize', 'keyup', 'transitionend'];
     windowEvents.forEach((function(eventName) {
       window.addEventListener(eventName, this);
     }).bind(this));
