--- conflicted
+++ resolved
@@ -1,22 +1,12 @@
 var Camera = {
   _filter: '',
   _camera: 0,
+
+  get video() {
+    return document.getElementById('video');
+  },
+
   init: function cameraInit() {
-    var video = this.video;
-    if (video)
-      video.parentNode.removeChild(video);
-
-    video = this.video = document.createElement('video');
-    video.setAttribute('autoplay', 'true');
-    video.id = 'video';
-
-    var container = document.getElementById("video-container");
-<<<<<<< HEAD
-    container.appendChild(video);
-
-=======
-    var video = document.getElementById("video");
->>>>>>> 44618cdd
     var width, height;
     if (window.innerWidth > window.innerHeight) {
       width = window.innerWidth;
@@ -29,6 +19,8 @@
       var transform = 'rotate(90deg)';
       if (this._camera == 1)
         transform += ' scale(-1, 1)';
+
+      var container = document.getElementById('video-container');
       container.style.MozTransform = transform;
     }
 
@@ -37,20 +29,19 @@
       height: height,
       camera: this._camera
     }
-    video.style.width = width + "px";
-    video.style.height = height + "px";
+
+    var video = this.video;
+    video.style.width = width + 'px';
+    video.style.height = height + 'px';
     video.style.filter = this._filter;
 
     video.src = navigator.mozCamera.getCameraURI(config);
+    video.src = 'meetthecubs.webm';
   },
   
   toggleCamera: function toggleCamera() {
     this._camera = 1 - this._camera;
-<<<<<<< HEAD
-=======
-    var video = document.getElementById("video");
-    video.src = "";
->>>>>>> 44618cdd
+    this.video.src = '';
     this.init();
   },
   
@@ -68,7 +59,7 @@
       filter = 'url(#' + target.dataset.filter + ')';
     }
 
-    this._filter = this.video.style.filter = '';
+    this._filter = this.video.style.filter = filter;
     target.classList.toggle('selected');
   }
 };
