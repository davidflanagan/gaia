--- conflicted
+++ resolved
@@ -302,7 +302,6 @@
   border-radius:.3rem;
 }
 
-<<<<<<< HEAD
 .i-start-call{
   margin:1rem auto;
   background:url('images/dialer_icon_call.png') ;
@@ -319,7 +318,6 @@
   height:1.3rem;
 }
  
-=======
 #keyboard-container {
   display: none;
 }
@@ -338,7 +336,6 @@
 
 /* == Screen turn off hack == */
 
->>>>>>> 3a6dfbc2
 #screen-off {
   position: absolute;
   top: 0;
