--- conflicted
+++ resolved
@@ -46,7 +46,6 @@
   overflow: hidden;
 }
 
-<<<<<<< HEAD
 .font-regular{
   font-family: 'FontRegular';
 }
@@ -67,28 +66,6 @@
 .contact-secondary-info{
   font-size: -moz-calc(6*0.226rem);
   color: white;
-=======
-.font-regular {
-  font-family:'FontRegular';
-}
-
-.font-semibold {
-  font-family:'FontSemibold';
-}
-
-.font-bold {
-  font-family:'FontBold';
-}
-
-.contact-primary-info {
-  font-size:-moz-calc(15*0.226rem);
-  color:black;
-}
-
-.contact-secondary-info {
-  font-size:-moz-calc(6*0.226rem);
-  color:white;
->>>>>>> 45dc7a54
 }
 
 .grid-wrapper {
@@ -146,7 +123,6 @@
   width: 100%;
 }
 
-<<<<<<< HEAD
 .toolbar-option{
   opacity: 0.3;
 }
@@ -160,21 +136,6 @@
   border: 0;
   border-style: none;
 }
-=======
-  .toolbar-option {
-    opacity:0.3;
-  }
-
-  .toolbar-option-selected {
-    opacity:1;
-  }
-
-  .toolbar-option:active {
-    opacity:1;
-    border:0;
-    border-style: none;
-  }
->>>>>>> 45dc7a54
 
 /* Toolbar Icon */
 .icon {
