--- conflicted
+++ resolved
@@ -1,11 +1,7 @@
 (function(window) {
   var idb = window.indexedDB || window.mozIndexedDB;
 
-<<<<<<< HEAD
   const VERSION = 9;
-=======
-  const VERSION = 5;
->>>>>>> b6af8964
 
   var store = {
     events: 'events',
@@ -153,7 +149,6 @@
       return this.connection.transaction(names, state || 'readonly');
     },
 
-<<<<<<< HEAD
     _handleVersionChange: function(db, event) {
       var newVersion = event.newVersion;
       var curVersion = event.oldVersion;
@@ -167,55 +162,6 @@
           for (var i = 0; i < existingNames.length; i++) {
             db.deleteObjectStore(existingNames[i]);
           }
-=======
-    _handleVersionChange: function(db) {
-      // remove previous stores for now
-      var existingNames = db.objectStoreNames;
-      for (var i = 0; i < existingNames.length; i++) {
-        db.deleteObjectStore(existingNames[i]);
-      }
-
-      // busytimes has one event, has one calendar
-      var busytimes = db.createObjectStore(
-        store.busytimes,
-        { keyPath: '_id', autoIncrement: true }
-      );
-
-      busytimes.createIndex(
-        'end',
-        'end',
-        { unique: false, multiEntry: false }
-      );
-
-      busytimes.createIndex(
-        'eventId',
-        'eventId',
-        { unique: false, multiEntry: false }
-      );
-
-      // events -> belongs to calendar
-      var events = db.createObjectStore(
-        store.events,
-        { keyPath: '_id' }
-      );
-
-      events.createIndex(
-        'calendarId',
-        'calendarId',
-        { unique: false, multiEntry: false }
-      );
-
-      events.createIndex(
-        'occurs',
-        'remote.occurs',
-        { unique: false, multiEntry: true }
-      );
-
-      // accounts -> has many calendars
-      db.createObjectStore(
-        store.accounts, { keyPath: '_id', autoIncrement: true }
-      );
->>>>>>> b6af8964
 
           // version 0-r are not maintained increment to 6
           curVersion = 6;
