--- conflicted
+++ resolved
@@ -13,15 +13,10 @@
   <!-- localization -->
   <link rel="resource" type="application/l10n" href="/locales/locales.ini">
 
-<<<<<<< HEAD
-  <!-- shared code -->
-  <script type="text/javascript" src="/shared/js/l10n.js"></script>
-=======
   <!--- shared -->
   <script src="/shared/js/desktop.js" type="text/javascript" charset="utf-8"></script>
   <script src="/shared/js/gesture_detector.js" type="text/javascript" charset="utf-8"></script>
   <script src="/shared/js/l10n.js" type="text/javascript" charset="utf-8"></script>
->>>>>>> f1866d41
 
   <!--- vendor -->
   <script defer src="/js/ext/page.js" type="text/javascript" charset="utf-8"></script>
