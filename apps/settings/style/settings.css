--- conflicted
+++ resolved
@@ -861,11 +861,5 @@
 }
 
 html[dir="rtl"] ul li > label.range-icons.volume input {
-<<<<<<< HEAD
   margin-right: 5.8rem;
-}
-=======
-  left: auto;
-  right: 0.35rem;
-}
->>>>>>> 4aff8f38
+}