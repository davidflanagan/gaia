--- conflicted
+++ resolved
@@ -17,17 +17,9 @@
         </li>
         <li>
           <gaia-switch name="browser.private.default">
-<<<<<<< HEAD
             <label data-l10n-id="privateBrowsing"></label>
             <details data-l10n-id="privateBrowsingDetails"></details>
-          </gaia-switch>
-          <span>
-            <a href="https://support.mozilla.org/kb/private-browsing-firefox-os" data-l10n-id="learn-more" class="link-text"></a>
-          </span>
-=======
-            <label data-l10n-id="privateBrowsingDefault"></label>
-            <details data-l10n-id="privateBrowsingDefaultDetails"></details>
-            <a href="https://support.mozilla.org/kb/private-browsing-firefox-os" data-l10n-id="privateBrowsingDefaultLearnMore" class="link-text"></a>
+            <a href="https://support.mozilla.org/kb/private-browsing-firefox-os" data-l10n-id="learn-more"></a>
           </gaia-switch>
         </li>
         <li>
@@ -37,7 +29,6 @@
             <a data-l10n-id="learn-more"
                  href="https://support.mozilla.org/products/firefox-os/privacy-and-security"></a>
           </gaia-switch>
->>>>>>> 91e1cd9d
         </li>
       </ul>
 
