--- conflicted
+++ resolved
@@ -289,26 +289,6 @@
         var ssids = Object.getOwnPropertyNames(networks);
         clear(false);
 
-<<<<<<< HEAD
-        // add detected networks
-        for (var i = 0; i < ssids.length; i++) {
-          var network = networks[ssids[i]];
-          var listItem = newListItem(network, toggleNetwork);
-
-          // signal is between 0 and 100, level should be between 0 and 4
-          var level = Math.min(Math.floor(network.relSignalStrength / 20), 4);
-          listItem.classList.add('wifi-network');
-          listItem.classList.add('wifi-signal' + level);
-
-          // put connected network on top of list
-          if (isConnected(network)) {
-            listItem.classList.add('active');
-            listItem.querySelector('small').textContent =
-                _('shortStatus-connected');
-            list.insertBefore(listItem, infoItem.nextSibling);
-          } else {
-            list.insertBefore(listItem, scanItem);
-=======
         // display network list
         if (ssids.length) {
           // sort networks by signal strength
@@ -336,7 +316,6 @@
               list.insertBefore(listItem, scanItem);
             }
             index[network.ssid] = listItem; // add to index
->>>>>>> d8d105fb
           }
         } else {
           // display a "no networks found" message if necessary
