--- conflicted
+++ resolved
@@ -223,13 +223,8 @@
           </label>
         </li>
         <li>
-<<<<<<< HEAD
-          <span>Traditional Chinese</span>
-          <small>Zhuyin</small>
-=======
           <span data-l10n-id="traditionalChinese">Traditional Chinese</span>
-          <small data-l10n-id="traditionalChines-desc">ZhuYing</small>
->>>>>>> e3804f0b
+          <small data-l10n-id="traditionalChines-desc">Zhuyin</small>
           <label>
             <input type="checkbox" name="keyboard.layouts.zhuyin"/>
             <span></span>
