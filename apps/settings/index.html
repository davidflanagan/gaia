--- conflicted
+++ resolved
@@ -467,41 +467,36 @@
         <li hidden id="bluetooth-searching">
           <a data-l10n-id="scanning">Searching…</a>
         </li>
-<<<<<<< HEAD
-        <li hidden id="bluetooth-search-again">
-          <button data-l10n-id="searchDeviceAgain">Search Again</button>
-=======
       </ul>
       <ul id="bluetooth-search-again" hidden>
         <li>
           <label>
             <button data-l10n-id="searchDeviceAgain">Search Again</button>
           </label>
->>>>>>> 60e7f31e
         </li>
       </ul>
       <ul id="bluetooth-advanced">
         <li>
-<<<<<<< HEAD
-          <button data-l10n-id="bt-advanced-settings">Advanced Settings</button>
-        </li>
-      </ul>
-    </section>
+          <label>
+            <button data-l10n-id="bt-advanced-settings">Advanced Settings</button>
+          </label>
+        </li>
+      </ul>
+    </section>
+
     <!-- Connectivity :: Bluetooth Advanced Settings -->
-    <section role="document" id="bluetooth-advanced-menu">
-      <header>
-        <h1>
-          <a href="#bluetooth" data-l10n-id="bt-advanced-settings">Advanced Settings</a>
+    <section role="region" id="bluetooth-advanced-menu">
+      <header>
+        <a href="#bluetooth"><span class="icon icon-back">back</span></a>
+        <h1 data-l10n-id="bt-advanced-settings">
+          Advanced Settings
         </h1>
       </header>
       <ul id="bluetooth-rename-btn">
         <li>
-          <button data-l10n-id="renameDevice">Rename Device</button>
-=======
           <label>
             <button data-l10n-id="renameDevice">Rename Device</button>
           </label>
->>>>>>> 60e7f31e
         </li>
       </ul>
       <h2 data-l10n-id="bluetoothPairedDevices">Paired Devices</h2>
