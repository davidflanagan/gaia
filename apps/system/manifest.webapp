--- conflicted
+++ resolved
@@ -15,15 +15,12 @@
     "mozBluetooth",
     "telephony",
     "voicemail",
-<<<<<<< HEAD
-    "sms"
-=======
+    "sms",
     "device-storage",
     "devicestorage",
     "websettings-readwrite",
     "settings",
     "pin-app"
->>>>>>> cd2d4e0e
   ],
   "locales": {
     "ar": {
