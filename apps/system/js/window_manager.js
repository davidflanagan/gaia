--- conflicted
+++ resolved
@@ -405,13 +405,11 @@
       // No videos seem to be found when running OOP (i.e. no video
       // list) (bug 782460)
 
-<<<<<<< HEAD
-      'Cost Control'
-=======
       'Image Uploader',
       // Cannot upload files when OOP
       // bug 783878
->>>>>>> 20215414
+
+      'Cost Control'
     ];
 
     if (outOfProcessBlackList.indexOf(name) === -1) {
