/* -*- Mode: Java; tab-width: 2; indent-tabs-mode: nil; c-basic-offset: 2 -*- /
/* vim: set shiftwidth=2 tabstop=2 autoindent cindent expandtab: */

//
// This file calls getElementById without waiting for an onload event, so it
// must have a defer attribute or be included at the end of the <body>.
//
// This module is responsible for launching apps and for allowing
// the user to switch among apps and kill apps.  Specifically, it handles:
//   launching apps,
//   killing apps
//   keeping track of the set of running apps (which we call tasks here)
//   keeping track of which task is displayed (the foreground task)
//   changing the foreground task
//   hiding all apps to display the homescreen
//   displaying the app switcher to allow the user to switch and kill apps
//   performing appropriate transition animations between:
//      the homescreen and an app
//      the homescreen and the switcher
//      an app and the homescreen
//      the switcher and the homescreen
//      the switcher and the current foreground task
//      the switcher and a different task
//   Handling Home key events to switch to the homescreen and the switcher
//
// The public API of the module is small. It defines an WindowManager object
// with these methods:
//
//    launch(origin): start, or switch to the specified app
//    kill(origin): stop specified app
//    getDisplayedApp: return the origin of the currently displayed app
//    getAppFrame(origin): returns the iframe element for the specified origin
//      which is assumed to be running.  This is only currently used
//      for tests and chrome stuff: see the end of the file
//
//
// This module does not (at least not currently) have anything to do
// with the homescreen.  It simply assumes that if it hides all running
// apps the homescreen will show
//
// TODO
// It would be nice eventually to centralize much of the homescreen
// event handling code in a single place. When or if we do that, then
// this module will just expose methods for managing the list of apps
// and app visibility but will leave all the event handling to another module.
//

'use strict';

var WindowManager = (function() {
  // Hold Home key for 1 second to bring up the app switcher.
  // Should this be a setting?
  var kLongPressInterval = 1000;

  // Some document elements we use
  var statusbar = document.getElementById('statusbar');
  var windows = document.getElementById('windows');

  //
  // The set of running apps.
  // This is a map from app origin to an object like this:
  // {
  //    name: the app's name
  //    manifest: the app's manifest object
  //    frame: the iframe element that the app is displayed in
  // }
  //
  var runningApps = {};
  var numRunningApps = 0; // start() and kill() maintain this count
  var nextAppId = 0;      // to give each app's iframe a unique id attribute

  // The origin of the currently displayed app, or null if there isn't one
  var displayedApp = null;

  // The localization of the "Loading..." message that appears while
  // an app is loading
  var localizedLoading = 'Loading...';
  window.addEventListener('localized', function() {
    localizedLoading = document.mozL10n.get('loading');
  });

  // Public function. Return the origin of the currently displayed app
  // or null if there is none.
  function getDisplayedApp() {
    return displayedApp || null;
  }

  // Start the specified app if it is not already running and make it
  // the displayed app.
  // Public function.  Pass null to make the homescreen visible
  function launch(origin) {
    // If it is already being displayed, do nothing
    if (displayedApp === origin)
      return;

    // If the app is already running (or there is no app), just display it
    // Otherwise, start the app
    if (!origin || isRunning(origin))
      setDisplayedApp(origin);
    else
      start(origin);

    // launch() can be called from outside the card switcher
    // hiding it if needed
    if (CardsView.cardSwitcherIsShown())
      CardsView.cardTaskSwitcher();
  }

  function isRunning(origin) {
    return runningApps.hasOwnProperty(origin);
  }

  // Set the size of the app's iframe to match the size of the screen.
  // We have to call this on resize events (which happen when the
  // phone orientation is changed). And also when an app is launched
  // and each time an app is brought to the front, since the
  // orientation could have changed since it was last displayed
  function setAppSize(origin) {
    var app = runningApps[origin];
    if (!app)
      return;

    var frame = app.frame;
    var manifest = app.manifest;

    frame.style.width = window.innerWidth + 'px';
    frame.style.height = window.innerHeight - statusbar.offsetHeight + 'px';
  }

  // Perform an "open" animation for the app's iframe
  function openWindow(origin, callback) {
    var app = runningApps[origin];
    var frame = app.frame;
    var manifest = app.manifest;

    // Create a window sprite element to perform an window open animation.
    // Start it off in its 'closed' state.
    var sprite = document.createElement('div');
    sprite.className = 'closed windowSprite';

    // Make the sprite look like the app that it is animating for.
    // Animating an image resize is quicker than animating and resizing
    // the live app in its iframe.  But if even this background image
    // animation is too slow, then just comment this line out.
    //sprite.style.background = '-moz-element(#' + frame.id + ') no-repeat';

    // Add the sprite to the document
    document.body.appendChild(sprite);

    // Query css to flush this change
    var width = document.documentElement.clientWidth;

    // And start the animation
    sprite.classList.add('open');
    sprite.classList.remove('closed');

    // This event handler is triggered when the transition ends.
    // We're going to do two transitions, so it gets called twice.
    sprite.addEventListener('transitionend', function transitionListener(e) {
      // Only listen for opacity transition
      // Otherwise we may get called multiple times for each transition
      if (e.propertyName !== 'opacity')
        return;

      // If the sprite is not yet faded
      if (!sprite.classList.contains('faded')) {
        // The first transition has just completed.
        // Make the app window visible and then fade the sprite away
        frame.classList.add('active');
        windows.classList.add('active');
        sprite.classList.add('faded');

        if ('setVisible' in frame) {
          frame.setVisible(true);
        }
      } else {
        // The second transition has just completed
        // give the app focus and discard the sprite.
        frame.focus();
        document.body.removeChild(sprite);
        // Finally, call the callback if there is one.
        if (callback)
          callback();
      }
    });

    // FIXME
    // We broadcast an 'appopen' event here.
    // Currently notification screen code in homescreen.js listens for
    // this event and uses it to clear notifications when the dialer
    // or sms apps are opened up. We probably need a better way to do this.
    var evt = document.createEvent('CustomEvent');
    evt.initCustomEvent('appopen', true, false, { url: origin });
    frame.dispatchEvent(evt);
  }

  function closeWindow(origin, instant, callback) {
    var app = runningApps[origin];
    var frame = app.frame;
    var manifest = app.manifest;

    // Send a synthentic 'appwillclose' event.
    // The keyboard uses this and the appclose event to know when to close
    // See https://github.com/andreasgal/gaia/issues/832
    var evt = document.createEvent('CustomEvent');
    evt.initCustomEvent('appwillclose', true, false, {});
    frame.dispatchEvent(evt);

    // Send a synthentic 'appclose' event.
    // The keyboard uses this event to know when to close
    // FIXME: this second event should probably happen
    // below, after the animation. But the event isn't being
    // delivered correctly if I do that.
    // See https://github.com/andreasgal/gaia/issues/832
    var evt = document.createEvent('CustomEvent');
    evt.initCustomEvent('appclose', true, false, {});
    frame.dispatchEvent(evt);

    // Take keyboard focus away from the closing window
    frame.blur();

    if ('setVisible' in frame) {
      frame.setVisible(false);
    }

    // If we're not doing an animation, then just switch directly
    // to the closed state. Note that we don't handle the hackKillMe
    // flag here. If we bring up the task switcher and switch to another
    // app then the video or camera or whatever should keep running
    // in the background. Its only animated transitions to the homescreen
    // that should kill those resource-intensive apps.
    if (instant) {
      frame.classList.remove('active');
      if (callback)
        callback();
      return;
    }

    // Create a window sprite object in the open state, then hide
    // the app window and transition the sprite down to the closed state.
    var sprite = document.createElement('div');
    sprite.className = 'open windowSprite';

    // Make the sprite look like the app that it is animating for.
    // Animating an image resize is quicker than animating and resizing
    // the live app in its iframe.  But if even this background image
    // animation is too slow, then just comment this line out.
    //sprite.style.background = '-moz-element(#' + frame.id + ') no-repeat';

    // Add the sprite to the document
    document.body.appendChild(sprite);

    // And close the real app window
    frame.classList.remove('active');
    windows.classList.remove('active');

    // If this is an hackKillMe app, set the apps iframe's src attribute
    // to an empty file to get rid of whatever resource-intensive
    // app it is currently running. For some reason actually removing
    // the iframe from the document here does not work, so we remove it
    // after the transition below.
    if (manifest.hackKillMe)
      frame.src = 'blank.html';

    // Query css to flush this change
    var width = document.documentElement.clientWidth;

    // And begin the transition
    sprite.classList.remove('open');
    sprite.classList.add('closed');

    // When the transition ends, discard the sprite.
    // For hackKillMe apps, stop running the app, too
    sprite.addEventListener('transitionend', function transitionListener() {
      sprite.removeEventListener('transitionend', transitionListener);
      document.body.removeChild(sprite);
      if (manifest.hackKillMe)
        kill(origin);
      if (callback)
        callback();
    });
  }

  // Switch to a different app
  function setDisplayedApp(origin, callback) {
    var currentApp = displayedApp, newApp = origin;

    // There are four cases that we handle in different ways:
    // 1) The new app is already displayed: do nothing
    // 2) We're going from the homescreen to an app
    // 3) We're going from an app to the homescreen
    // 4) We're going from one app to another (via card switcher)

    // Case 1
    if (currentApp == newApp) {
      // Just run the callback right away
      if (callback)
        callback();
    }
    // Case 2: homescreen->app
    else if (currentApp == null) {
      setAppSize(newApp);
      openWindow(newApp, callback);
    }
    // Case 3: app->homescreen
    else if (newApp == null) {
      // Animate the window close
      closeWindow(currentApp, false, callback);
    }
    // Case 4: app-to-app transition
    else {
      setAppSize(newApp);
      openWindow(newApp, function() {
        closeWindow(currentApp, true, callback);
      });
    }

    // Lock orientation as needed
    if (newApp == null) {  // going to the homescreen, so force portrait
      screen.mozLockOrientation('portrait-primary');
    }
    else {
      setOrientationForApp(newApp);
    }

    displayedApp = origin;
  }

  function setOrientationForApp(origin) {
    if (origin == null) { // homescreen
      screen.mozLockOrientation('portrait-primary');
      return;
    }

    var app = runningApps[origin];
    if (!app)
      return;
    var manifest = app.manifest;
    if (manifest.orientation) {
      var rv = screen.mozLockOrientation(manifest.orientation);
      if (rv === false) {
        console.warn('screen.mozLockOrientation() returned false for',
                     origin, 'orientation', manifest.orientation);
      }
    }
    else {  // If no orientation was requested, then let it rotate
      screen.mozUnlockOrientation();
    }
  }

  function appendFrame(origin, url, name, manifest, manifestURL) {
    var frame = document.createElement('iframe');
    frame.id = 'appframe' + nextAppId++;
    frame.className = 'appWindow';
    frame.setAttribute('mozallowfullscreen', 'true');

    if (manifest.hackNetworkBound) {
      var style = 'font-family: OpenSans,sans-serif;' +
                  'text-align: center;' +
                  'color: white;' +
                  'margin-top: 100px;';

      frame.src = 'data:text/html,' +
        '<body style="background-color: black">' +
        '  <h3 style="' + style + '">' + localizedLoading + '</h3>' +
        '</body>';
    }

    // Note that we don't set the frame size here.  That will happen
    // when we display the app in setDisplayedApp()

    // Most apps currently need to be hosted in a special 'mozbrowser' iframe.
    // They also need to be marked as 'mozapp' to be recognized as apps by the
    // platform.
    frame.setAttribute('mozbrowser', 'true');
    frame.setAttribute('mozapp', manifestURL);

    // Run these apps out of process by default (except when OOP is
    // forced off).  This is temporary: all apps will be out of
    // process.
    //
    // When we're down to just esoteric bugs here (like edge cases in
    // telephony API), this needs to become a blacklist.
    var outOfProcessWhitelist = [
      // Crash when placing call
      //   https://bugzilla.mozilla.org/show_bug.cgi?id=761925
      // Cross-process fullscreen
      //   https://bugzilla.mozilla.org/show_bug.cgi?id=684620
      // Cross-process IME
      //   https://bugzilla.mozilla.org/show_bug.cgi?id=761927
      // Cross-process MediaStorage
      //   https://bugzilla.mozilla.org/show_bug.cgi?id=761930
      // Cross-process settings
      //   https://bugzilla.mozilla.org/show_bug.cgi?id=743018
      // Mouse click not delivered
      //   https://bugzilla.mozilla.org/show_bug.cgi?id=761934
      // Nested content processes
      //   https://bugzilla.mozilla.org/show_bug.cgi?id=761935
      // Stop audio when app dies
      //   https://bugzilla.mozilla.org/show_bug.cgi?id=761936
      // WebGL texture sharing:
      //   https://bugzilla.mozilla.org/show_bug.cgi?id=728524

      //'Browser',
      //   Cross-process IME
      //   Nested content processes

      'Calculator'

      //'Camera',
      //   Cross-process camera control
      //   Cross-process preview stream

      //'Clock',
      //   Cross-process IME (to program alarm)

      //'CrystalSkull',
      //   WebGL texture sharing (for full perf)

      //'CubeVid',
      //   Stop audio when app dies
      //   WebGL texture sharing (for full perf)

      //'Cut The Rope',
      //   Mouse click not delivered
      //   Stop audio when app dies

      //'Dialer',
      //   Crash when placing call
      //   ...

      //'Gallery',
      //   Cross-process MediaStorage

      //'Keyboard'
      //   Cross-process IME

      //'Market',
      //   Cross-process IME
      //   Cross-process mozApps

      //'Messages',
      //   Cross-process IME

      //'Music',
      //   Cross-process MediaStorage
      //   Stop audio when app dies

      //'PenguinPop',
      //   Mouse click not delivered
      //   Stop audio when app dies

      //'Settings',
      //   Cross-process IME
      //   Cross-process settings

      //'Tasks',
      //   Cross-process IME

      //'Template',
      //   Run this in or out of process, depending on what you want
      //   to test.

      //'TowerJelly',
      //   Mouse click not delivered

      //'Video',
      //   Cross-process fullscreen
      //   Cross-process MediaStorage
      //   Stop audio when app dies
    ];
    if (outOfProcessWhitelist.indexOf(name) >= 0) {
      // FIXME: content shouldn't control this directly
      frame.setAttribute('remote', 'true');
    }

    // Add the iframe to the document
    // Note that we have not yet set its src property.
    // In order for the open animation to be smooth, we don't
    // actually set src until the open has finished.
    windows.appendChild(frame);

    // And map the app origin to the info we need for the app
    runningApps[origin] = {
      name: name,
      manifest: manifest,
      frame: frame
    };

    numRunningApps++;

    // Now animate the window opening and actually set the iframe src
    // when that is done.
    setDisplayedApp(origin, function() {
      frame.src = url;

      if (manifest.fullscreen) {
        frame.mozRequestFullScreen();
      }
    });
  }


  // Start running the specified app.
  // In order to have a nice smooth open animation,
  // we don't actually set the iframe src property until
  // the animation has completed.
  function start(origin) {
    if (isRunning(origin))
      return;

    var app = Applications.getByOrigin(origin);

    // TODO: is the startPoint argument implemented?
    // and is it passed back to us in the webapps-launch method?
    // If so, we could use that to pass a query string or fragmentid
    // to append to the apps' URL.
    app.launch();
  }

  // The mozApps API launch() method generates an event that we handle
  // here to do the actual launching of the app
  window.addEventListener('mozChromeEvent', function(e) {
    if (e.detail.type === 'webapps-launch') {
      var origin = e.detail.origin;
      if (isRunning(origin)) {
        setDisplayedApp(origin);
        return;
      }

      var app = Applications.getByOrigin(origin);
      appendFrame(origin, e.detail.url,
                  app.manifest.name, app.manifest, app.manifestURL);
    }
  });

  // Stop running the app with the specified origin
  function kill(origin) {
    if (!isRunning(origin))
      return;

    // If the app is the currently displayed app, switch to the homescreen
    if (origin === displayedApp)
      setDisplayedApp(null);

    var app = runningApps[origin];
    windows.removeChild(app.frame);
    delete runningApps[origin];
    numRunningApps--;

  }

  // When a resize event occurs, resize the running app, if there is one
  window.addEventListener('resize', function() {
    if (displayedApp)
      setAppSize(displayedApp);
  });

  // Listen for the Back button.  We need both a capturing listener
  // and a regular listener for this.  If the card switcher (or some
  // other overlay) is displayed, the capturing listener can intercept
  // the back key and use it to take down the overlay.  Otherwise, the
  // back button should go to the displayed app first, so it can use
  // it if it has more than one screen.  Finally, if the event bubbles
  // is not cancelled and bubbles back up to the window, we use it to
  // switch from an app back to the homescreen.
  //
  // FIXME: I'm using key up here because the other apps do that.
  // But I think for back we should use keydown.  Keyup is only for
  // the Home key since we want to distinguish long from short on that one.
  //
  // FIXME: some other apps use capturing listeners for Back.
  //   they should be changed to use non-capturing, I think.
  //   See https://github.com/andreasgal/gaia/issues/753
  //
  //   Also, we may not event need a capturing listener here. This might
  //   be a focus management issue instead:
  //   https://github.com/andreasgal/gaia/issues/753#issuecomment-4559674
  //
  // This is the capturing listener for Back.
  // TODO: right now this only knows about the card switcher, but
  // there might be other things that it needs to be able to dismiss
  //
  window.addEventListener('keyup', function(e) {
    if (e.keyCode === e.DOM_VK_ESCAPE && CardsView.cardSwitcherIsShown()) {
      CardsView.hideCardSwitcher();
      e.preventDefault();
      e.stopPropagation();
    }
  }, true);

  // The non capturing Back key handler.
  window.addEventListener('keyup', function(e) {
    // If we see the Back key, and it hasn't been cancelled, and there
    // is an app displayed, then hide the app and go back to the
    // homescreen. Unlike the Home key, apps can intercept this event
    // and use it for their own purposes.
    if (e.keyCode === e.DOM_VK_ESCAPE &&
        !ModalDialog.blocked &&
        !e.defaultPrevented &&
        displayedApp !== null) {

      setDisplayedApp(null); // back to the homescreen
    }

    if (e.keyCode === e.DOM_VK_ESCAPE && ModalDialog.blocked) {
      ModalDialog.cancel();
    }
  });

  // Handle the Home key with capturing event listeners so that
  // other homescreen modules never even see the key.
  (function() {
    var timer = null;
    var keydown = false;

    window.addEventListener('keydown', keydownHandler, true);
    window.addEventListener('keyup', keyupHandler, true);

    // The screenshot module also listens for the HOME key.
    // If it is pressed along with SLEEP, then it will call preventDefault()
    // on the keyup event and possibly also on the keydown event.
    // So we try to ignore these already handled events, but have to
    // pay attention if a timer has already been set, we can't just ignore
    // a handled keyup, we've got to clear the timer.

    function keydownHandler(e) {
      if (e.keyCode !== e.DOM_VK_HOME) return;

      if (e.defaultPrevented)
        return;

      // We don't do anything else until the Home key is released...
      // If there is not a timer running, start one so we can
      // measure how long the key is held down for.  If there is
      // already a timer running, then this is a key repeat event
      // during a long Home key press and we ignore it.
      if (!keydown) {
        timer = window.setTimeout(longPressHandler, kLongPressInterval);
        keydown = true;
      }

      // Exit fullscreen mode
      if (document.mozFullScreen) {
        document.mozCancelFullScreen();
      }

      // No one sees the HOME key but us
      e.stopPropagation();
      e.preventDefault();  // Don't generate the keypress event
    }

    function keyupHandler(e) {
      if (e.keyCode !== e.DOM_VK_HOME)
        return;

      if (!keydown) // the keydown event was defaultPrevented, so
        return;     // we can ignore this keyup

      keydown = false;

      // If the key was released before the timer, then this was
      // a short press. Show the homescreen and cancel the timer.
      // Otherwise it was a long press that was handled in the timer
      // function so just ignore it.
      if (timer !== null) {
        clearInterval(timer);
        timer = null;

        // If the screen is locked, ignore the home button.
        // If the event has defualtPrevented (from the screenshot module)
        // the we also itnore it
        // Otherwise, make the homescreen visible.
<<<<<<< HEAD
        // Also, if the task switcher is visible, then hide it.
        if (!ModalDialog.blocked && !LockScreen.locked && !e.defaultPrevented) {
          setDisplayedApp(null);
          if (TaskManager.taskSwitcherIsShown())
            TaskManager.hideTaskSwitcher();
=======
        // Also, if the card switcher is visible, then hide it.
        if (!LockScreen.locked && !e.defaultPrevented) {
          // The attention screen can 'eat' this event
          if (!e.defaultPrevented)
            setDisplayedApp(null);
          if (CardsView.cardSwitcherIsShown())
            CardsView.hideCardSwitcher();
>>>>>>> 8dc5a6e4
        }
      }

      // No one ever sees the HOME key but us
      e.stopPropagation();
    }

    function longPressHandler() {
      // If the timer fires, then this was a long press on the home key
      // So bring up the app switcher overlay if we're not locked
      // and if the card switcher is not already shown
      timer = null;

<<<<<<< HEAD
      if (!ModalDialog.blocked && !LockScreen.locked && !TaskManager.taskSwitcherIsShown())
        TaskManager.showTaskSwitcher();
=======
      if (!LockScreen.locked && !CardsView.cardSwitcherIsShown())
        CardsView.showCardSwitcher();
>>>>>>> 8dc5a6e4
    }
  }());

  // Return the object that holds the public API
  return {
    launch: launch,
    kill: kill,
    getDisplayedApp: getDisplayedApp,
    setOrientationForApp: setOrientationForApp,
    setAppSize: setAppSize,
    getAppFrame: function(origin) {
      if (isRunning(origin))
        return runningApps[origin].frame;
      else
        return null;
    },
    getNumberOfRunningApps: function() {
      return numRunningApps;
    },
    getRunningApps: function() {
       return runningApps;
     }
  };
}());
<|MERGE_RESOLUTION|>--- conflicted
+++ resolved
@@ -671,21 +671,13 @@
         // If the event has defualtPrevented (from the screenshot module)
         // the we also itnore it
         // Otherwise, make the homescreen visible.
-<<<<<<< HEAD
-        // Also, if the task switcher is visible, then hide it.
+        // Also, if the card switcher is visible, then hide it.
         if (!ModalDialog.blocked && !LockScreen.locked && !e.defaultPrevented) {
-          setDisplayedApp(null);
-          if (TaskManager.taskSwitcherIsShown())
-            TaskManager.hideTaskSwitcher();
-=======
-        // Also, if the card switcher is visible, then hide it.
-        if (!LockScreen.locked && !e.defaultPrevented) {
           // The attention screen can 'eat' this event
           if (!e.defaultPrevented)
             setDisplayedApp(null);
           if (CardsView.cardSwitcherIsShown())
             CardsView.hideCardSwitcher();
->>>>>>> 8dc5a6e4
         }
       }
 
@@ -699,13 +691,8 @@
       // and if the card switcher is not already shown
       timer = null;
 
-<<<<<<< HEAD
-      if (!ModalDialog.blocked && !LockScreen.locked && !TaskManager.taskSwitcherIsShown())
-        TaskManager.showTaskSwitcher();
-=======
-      if (!LockScreen.locked && !CardsView.cardSwitcherIsShown())
+      if (!ModalDialog.blocked && !LockScreen.locked && !CardsView.cardSwitcherIsShown())
         CardsView.showCardSwitcher();
->>>>>>> 8dc5a6e4
     }
   }());
 
