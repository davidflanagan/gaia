//
// This file calls getElementById without waiting for an onload event, so it
// must have a defer attribute or be included at the end of the <body>.
//
// This module is responsible for launching apps and for allowing
// the user to switch among apps and kill apps.  Specifically, it handles:
//   launching apps,
//   killing apps
//   keeping track of the set of running apps (which we call tasks here)
//   keeping track of which task is displayed (the foreground task)
//   changing the foreground task
//   hiding all apps to display the homescreen
//   displaying the app switcher to allow the user to switch and kill apps
//   performing appropriate transition animations between:
//      the homescreen and an app
//      the homescreen and the switcher
//      an app and the homescreen
//      the switcher and the homescreen
//      the switcher and the current foreground task
//      the switcher and a different task
//   Handling Home key events to switch to the homescreen and the switcher
//
// The public API of the module is small. It defines an WindowManager object
// with these methods:
//
//    launch(origin): start, or switch to the specified app
//    getDisplayedApp: return the origin of the currently displayed app
//    getAppFrame(origin): returns the iframe element for the specified origin
//      which is assumed to be running.  This is only currently used
//      for tests and chrome stuff: see the end of the file
//
// This module does not (at least not currently) have anything to do
// with the homescreen.  It simply assumes that if it hides all running
// apps the homescreen will show
//
// TODO
// It would be nice eventually to centralize much of the homescreen
// event handling code in a single place. When or if we do that, then
// this module will just expose methods for managing the list of apps
// and app visibility but will leave all the event handling to another module.
//

'use strict';

var WindowManager = (function() {
  // Hold Home key for 1 second to bring up the app switcher.
  // Should this be a setting?
  var kLongPressInterval = 1000;

  // Some document elements we use
  var screenElement = document.getElementById('screen');
  var statusbar = document.getElementById('statusbar');
  var windows = document.getElementById('windows');
  var taskManager = document.getElementById('taskManager');
  var taskList = taskManager.getElementsByTagName('ul')[0];

  //
  // The set of running apps.
  // This is a map from app origin to an object like this:
  // {
  //    name: the app's name
  //    manifest: the app's manifest object
  //    frame: the iframe element that the app is displayed in
  // }
  //
  var runningApps = {};
  var numRunningApps = 0; // start() and stop() maintain this count
  var nextAppId = 0;      // to give each app's iframe a unique id attribute

  // The origin of the currently displayed app, or null if there isn't one
  var displayedApp = null;

  // The localization of the "Loading..." message that appears while
  // an app is loading
  var localizedLoading = 'Loading...';
  window.addEventListener('localized', function() {
    localizedLoading = document.mozL10n.get('loading');
  });

  // Public function. Return the origin of the currently displayed app
  // or null if there is none.
  function getDisplayedApp() {
    return displayedApp || null;
  }

  // Start the specified app if it is not already running and make it
  // the displayed app.
  // Public function.  Pass null to make the homescreen visible
  function launch(origin) {
    // If it is already being displayed, do nothing
    if (displayedApp === origin)
      return;

    // If the app is already running (or there is no app), just display it
    // Otherwise, start the app
    if (!origin || isRunning(origin))
      setDisplayedApp(origin);
    else
      start(origin);

    // launch() can be called from outside the task switcher
    // hiding it if needed
    if (taskSwitcherIsShown())
      hideTaskSwitcher();
  }

  function isRunning(origin) {
    return runningApps.hasOwnProperty(origin);
  }

  // Set the size of the app's iframe to match the size of the screen.
  // We have to call this on resize events (which happen when the
  // phone orientation is changed). And also when an app is launched
  // and each time an app is brought to the front, since the
  // orientation could have changed since it was last displayed
  function setAppSize(origin) {
    var app = runningApps[origin];
<<<<<<< HEAD
    if(!app)
=======
    if (!app)
>>>>>>> 2e2e96c5
      return;

    var frame = app.frame;
    var manifest = app.manifest;

    frame.style.width = window.innerWidth + 'px';
    frame.style.height = manifest.fullscreen ?
      window.innerHeight + 'px' :
      (window.innerHeight - statusbar.offsetHeight) + 'px';
  }

  // Perform an "open" animation for the app's iframe
  function openWindow(origin, callback) {
    var app = runningApps[origin];
    var frame = app.frame;
    var manifest = app.manifest;

    // Create a window sprite element to perform an window open animation.
    // Start it off in its 'closed' state.
    var sprite = document.createElement('div');
    sprite.className = 'closed windowSprite';

    if (manifest.fullscreen) {
      sprite.classList.add('fullscreen');
      screenElement.classList.add('fullscreen');
    }

    // Make the sprite look like the app that it is animating for.
    // Animating an image resize is quicker than animating and resizing
    // the live app in its iframe.  But if even this background image
    // animation is too slow, then just comment this line out.
    //sprite.style.background = '-moz-element(#' + frame.id + ') no-repeat';

    // Add the sprite to the document
    document.body.appendChild(sprite);

    // Query css to flush this change
    var width = document.documentElement.clientWidth;

    // And start the animation
    sprite.classList.add('open');
    sprite.classList.remove('closed');

    // This event handler is triggered when the transition ends.
    // We're going to do two transitions, so it gets called twice.
    sprite.addEventListener('transitionend', function transitionListener(e) {
      // Only listen for opacity transition
      // Otherwise we may get called multiple times for each transition
      if (e.propertyName !== 'opacity')
        return;

      // If the sprite is not yet faded
      if (!sprite.classList.contains('faded')) {
        // The first transition has just completed.
        // Make the app window visible and then fade the sprite away
        frame.classList.add('active');
        windows.classList.add('active');
        sprite.classList.add('faded');

        // Let the app know that it has become visible
        frame.contentWindow.postMessage({
          message: 'visibilitychange',
          hidden: false
        }, '*');
      }
      else {
        // The second transition has just completed
        // give the app focus and discard the sprite.
        frame.focus();
        document.body.removeChild(sprite);
        // Finally, call the callback if there is one.
        if (callback)
          callback();
      }
    });

    // FIXME
    // We broadcast an 'appopen' event here.
    // Currently notification screen code in homescreen.js listens for
    // this event and uses it to clear notifications when the dialer
    // or sms apps are opened up. We probably need a better way to do this.
    var evt = document.createEvent('CustomEvent');
    evt.initCustomEvent('appopen', true, false, { url: origin });
    frame.dispatchEvent(evt);
  }

  function closeWindow(origin, instant, callback) {
    var app = runningApps[origin];
    var frame = app.frame;
    var manifest = app.manifest;

    // Send a synthentic 'appwillclose' event.
    // The keyboard uses this and the appclose event to know when to close
    // See https://github.com/andreasgal/gaia/issues/832
    var evt = document.createEvent('CustomEvent');
    evt.initCustomEvent('appwillclose', true, false, {});
    frame.dispatchEvent(evt);

    // Send a synthentic 'appclose' event.
    // The keyboard uses this event to know when to close
    // FIXME: this second event should probably happen
    // below, after the animation. But the event isn't being
    // delivered correctly if I do that.
    // See https://github.com/andreasgal/gaia/issues/832
    var evt = document.createEvent('CustomEvent');
    evt.initCustomEvent('appclose', true, false, {});
    frame.dispatchEvent(evt);

    // Take keyboard focus away from the closing window
    frame.blur();

    // Let the app know that it has become hidden
    frame.contentWindow.postMessage({
      message: 'visibilitychange',
      hidden: true
    }, '*');

    // If this was a fullscreen app, leave full-screen mode
    if (manifest.fullscreen)
      screenElement.classList.remove('fullscreen');

    // If we're not doing an animation, then just switch directly
    // to the closed state. Note that we don't handle the hackKillMe
    // flag here. If we bring up the task switcher and switch to another
    // app then the video or camera or whatever should keep running
    // in the background. Its only animated transitions to the homescreen
    // that should kill those resource-intensive apps.
    if (instant) {
      frame.classList.remove('active');
      if (callback)
        callback();
      return;
    }

    // Create a window sprite object in the open state, then hide
    // the app window and transition the sprite down to the closed state.
    var sprite = document.createElement('div');
    sprite.className = 'open windowSprite';

    if (manifest.fullscreen)
      sprite.classList.add('fullscreen');

    // Make the sprite look like the app that it is animating for.
    // Animating an image resize is quicker than animating and resizing
    // the live app in its iframe.  But if even this background image
    // animation is too slow, then just comment this line out.
    //sprite.style.background = '-moz-element(#' + frame.id + ') no-repeat';

    // Add the sprite to the document
    document.body.appendChild(sprite);

    // And close the real app window
    frame.classList.remove('active');
    windows.classList.remove('active');

    // If this is an hackKillMe app, set the apps iframe's src attribute
    // to an empty file to get rid of whatever resource-intensive
    // app it is currently running. For some reason actually removing
    // the iframe from the document here does not work, so we remove it
    // after the transition below.
    if (manifest.hackKillMe)
      frame.src = 'blank.html';

    // Query css to flush this change
    var width = document.documentElement.clientWidth;

    // And begin the transition
    sprite.classList.remove('open');
    sprite.classList.add('closed');

    // When the transition ends, discard the sprite.
    // For hackKillMe apps, stop running the app, too
    sprite.addEventListener('transitionend', function transitionListener() {
      sprite.removeEventListener('transitionend', transitionListener);
      document.body.removeChild(sprite);
      if (manifest.hackKillMe)
        stop(origin);
      if (callback)
        callback();
    });
  }

  // Switch to a different app
  function setDisplayedApp(origin, callback) {
    var currentApp = displayedApp, newApp = origin;

    // There are four cases that we handle in different ways:
    // 1) The new app is already displayed: do nothing
    // 2) We're going from the homescreen to an app
    // 3) We're going from an app to the homescreen
    // 4) We're going from one app to another (via task switcher)

    // Case 1
    if (currentApp == newApp) {
      // Just run the callback right away
      if (callback)
        callback();
    }
    // Case 2: homescreen->app
    else if (currentApp == null) {
      setAppSize(newApp);
      openWindow(newApp, callback);
    }
    // Case 3: app->homescreen
    else if (newApp == null) {
      // Animate the window close
      closeWindow(currentApp, false, callback);
    }
    // Case 4: app-to-app transition
    else {
      setAppSize(newApp);
      openWindow(newApp, function() {
        closeWindow(currentApp, true, callback);
      });
    }

    // Lock orientation as needed
    if (newApp == null) {  // going to the homescreen, so force portrait
      screen.mozLockOrientation('portrait-primary');
    }
    else {
      setOrientationForApp(newApp);
    }

    displayedApp = origin;
  }

  function setOrientationForApp(origin) {
    if (origin == null) { // homescreen
      screen.mozLockOrientation('portrait-primary');
      return;
    }

    var app = runningApps[origin];
    if (!app)
      return;
    var manifest = app.manifest;
    if (manifest.orientation) {
      var rv = screen.mozLockOrientation(manifest.orientation);
      if (rv === false) {
        console.warn('screen.mozLockOrientation() returned false for',
                     origin, 'orientation', manifest.orientation);
      }
    }
    else {  // If no orientation was requested, then let it rotate
      screen.mozUnlockOrientation();
    }
  }

  function appendFrame(origin, url, name, manifest, manifestURL) {
    var frame = document.createElement('iframe');
    frame.id = 'appframe' + nextAppId++;
    frame.className = 'appWindow';
    frame.setAttribute('mozallowfullscreen', 'true');

    if (manifest.hackNetworkBound) {
      var style = 'font-family: OpenSans,sans-serif;' +
                  'text-align: center;' +
                  'color: white;' +
                  'margin-top: 100px;';

      frame.src = 'data:text/html,' +
        '<body style="background-color: black">' +
        '  <h3 style="' + style + '">' + localizedLoading + '</h3>' +
        '</body>';
    }

    // Note that we don't set the frame size here.  That will happen
    // when we display the app in setDisplayedApp()

    // Most apps currently need to be hosted in a special 'mozbrowser' iframe.
    // They also need to be marked as 'mozapp' to be recognized as apps by the
    // platform.
    // FIXME: a platform fix will come
    var exceptions = ['Camera'];
    if (exceptions.indexOf(manifest.name) == -1) {
      frame.setAttribute('mozbrowser', 'true');
      frame.setAttribute('mozapp', manifestURL);
    }

    // Add the iframe to the document
    // Note that we have not yet set its src property.
    // In order for the open animation to be smooth, we don't
    // actually set src until the open has finished.
    windows.appendChild(frame);

    // And map the app origin to the info we need for the app
    runningApps[origin] = {
      name: name,
      manifest: manifest,
      frame: frame
    };

    numRunningApps++;

    // Now animate the window opening and actually set the iframe src
    // when that is done.
    setDisplayedApp(origin, function() {
      frame.src = url;
    });
  }


  // Start running the specified app.
  // In order to have a nice smooth open animation,
  // we don't actually set the iframe src property until
  // the animation has completed.
  function start(origin) {
    if (isRunning(origin))
      return;

    var app = Applications.getByOrigin(origin);

    /*
    // If the application is not a regular application, it can be bookmark.
    // A bookmark consist in a name, an url and an icon. No manifest.
    if (!app) {
      for (var name in bookmarks) {
        if (bookmarks[name].url == origin)
          break;
      }

      appendFrame(origin, origin, name, { 'hackNetworkBound': true });
      return;
    }
    */

    // TODO: is the startPoint argument implemented?
    // and is it passed back to us in the webapps-launch method?
    // If so, we could use that to pass a query string or fragmentid
    // to append to the apps' URL.
    app.launch();
  }

  // The mozApps API launch() method generates an event that we handle
  // here to do the actual launching of the app
  window.addEventListener('mozChromeEvent', function(e) {
    if (e.detail.type === 'webapps-launch') {
      var origin = e.detail.origin;
      if (isRunning(origin)) {
        setDisplayedApp(origin);
        return;
      }

      var app = Applications.getByOrigin(origin);
      appendFrame(origin, e.detail.url, app.manifest.name, app.manifest, app.manifestURL);
    }
  });

  // Stop running the app with the specified origin
  function stop(origin) {
    if (!isRunning(origin))
      return;

    // If the app is the currently displayed app, switch to the homescreen
    if (origin === displayedApp)
      setDisplayedApp(null);

    var app = runningApps[origin];
    windows.removeChild(app.frame);
    delete runningApps[origin];
    numRunningApps--;

  }

  // Build and display the task switcher overlay
  // Note that we rebuild the switcher each time we need it rather
  // than trying to keep it in sync with app launches.  Performance is
  // not an issue here given that the user has to hold the HOME button down
  // for one second before the switcher will appear.
  //
  // FIXME: Currently tasks are displayed in the order in which
  // they were launched. We might want to change this to most recently
  // used order. Or, we might want to keep the apps in launch order, but
  // scroll so that the current task is always shown
  function showTaskSwitcher() {
    // First add an item to the taskList for each running app
    for (var origin in runningApps)
      addTaskIcon(origin, runningApps[origin]);

    // Then make the taskManager overlay active
    taskManager.classList.add('active');

    // Make sure we're in portrait mode
    screen.mozLockOrientation('portrait');

    // If there is a displayed app, take keyboard focus away
    if (displayedApp)
      runningApps[displayedApp].frame.blur();

    function addTaskIcon(origin, app) {
      // Build an icon representation of each window.
      // And add it to the task switcher
      var icon = document.createElement('li');
      icon.style.background = '-moz-element(#' + app.frame.id + ') no-repeat';
      var close_button = document.createElement('a');
      icon.appendChild(close_button);
      var title = document.createElement('h1');
      title.textContent = app.name;
      icon.appendChild(title);
      taskList.appendChild(icon);

      // Set up event handling

      // A click on the close button ends that task. And if it is the
      // last task, it dismisses the task switcher overlay
      close_button.addEventListener('click', function(e) {
        // Don't trigger a click on our ancestors
        e.stopPropagation();

        // Remove the icon from the task list
        taskList.removeChild(icon);

        // Stop the app itself
        // If the app is the currently displayed one,
        // this will also switch back to the homescreen
        // (though the task switcher will still be displayed over it)
        stop(origin);

        // if there are no more running apps, then dismiss
        // the task switcher
        if (numRunningApps === 0)
          hideTaskSwitcher();
      });

      // A click elsewhere in the icon switches to that task
      icon.addEventListener('click', function() {
        hideTaskSwitcher();
        setDisplayedApp(origin);
      });
    }
  }

  function hideTaskSwitcher() {
    // Make the taskManager overlay inactive
    taskManager.classList.remove('active');

    // And remove all the task icons from the document.
    taskList.textContent = '';

    // If there is a displayed app, give the keyboard focus back
    // And switch back to that's apps orientation
    if (displayedApp) {
      runningApps[displayedApp].frame.focus();
      setOrientationForApp(displayedApp);
    }
  }

  function taskSwitcherIsShown() {
    return taskManager.classList.contains('active');
  }

  // When a resize event occurs, resize the running app, if there is one
  window.addEventListener('resize', function() {
    if (displayedApp)
      setAppSize(displayedApp);
  });

  // Listen for the Back button.  We need both a capturing listener
  // and a regular listener for this.  If the task switcher (or some
  // other overlay) is displayed, the capturing listener can intercept
  // the back key and use it to take down the overlay.  Otherwise, the
  // back button should go to the displayed app first, so it can use
  // it if it has more than one screen.  Finally, if the event bubbles
  // is not cancelled and bubbles back up to the window, we use it to
  // switch from an app back to the homescreen.
  //
  // FIXME: I'm using key up here because the other apps do that.
  // But I think for back we should use keydown.  Keyup is only for
  // the Home key since we want to distinguish long from short on that one.
  //
  // FIXME: some other apps use capturing listeners for Back.
  //   they should be changed to use non-capturing, I think.
  //   See https://github.com/andreasgal/gaia/issues/753
  //
  //   Also, we may not event need a capturing listener here. This might
  //   be a focus management issue instead:
  //   https://github.com/andreasgal/gaia/issues/753#issuecomment-4559674
  //
  // This is the capturing listener for Back.
  // TODO: right now this only knows about the task switcher, but
  // there might be other things that it needs to be able to dismiss
  //
  window.addEventListener('keyup', function(e) {
    if (e.keyCode === e.DOM_VK_ESCAPE && taskSwitcherIsShown()) {
      hideTaskSwitcher();
      e.preventDefault();
      e.stopPropagation();
    }
  }, true);

  // The non capturing Back key handler.
  window.addEventListener('keyup', function(e) {
    // If we see the Back key, and it hasn't been cancelled, and there
    // is an app displayed, then hide the app and go back to the
    // homescreen. Unlike the Home key, apps can intercept this event
    // and use it for their own purposes.
    if (e.keyCode === e.DOM_VK_ESCAPE &&
        !e.defaultPrevented &&
        displayedApp !== null) {

      setDisplayedApp(null); // back to the homescreen
    }
  });

  // Handle the Home key with capturing event listeners so that
  // other homescreen modules never even see the key.
  (function() {
    var timer = null;
    var keydown = false;

    window.addEventListener('keydown', keydownHandler, true);
    window.addEventListener('keyup', keyupHandler, true);

    function keydownHandler(e) {
      if (e.keyCode !== e.DOM_VK_HOME) return;
      // We don't do anything else until the Home key is released...
      // If there is not a timer running, start one so we can
      // measure how long the key is held down for.  If there is
      // already a timer running, then this is a key repeat event
      // during a long Home key press and we ignore it.
      if (!keydown) {
        timer = window.setTimeout(longPressHandler, kLongPressInterval);
        keydown = true;
      }

      // No one sees the HOME key but us
      e.stopPropagation();
      e.preventDefault();  // Don't generate the keypress event
    }

    function keyupHandler(e) {
      if (e.keyCode !== e.DOM_VK_HOME)
        return;

      keydown = false;

      // If the key was released before the timer, then this was
      // a short press. Show the homescreen and cancel the timer.
      // Otherwise it was a long press that was handled in the timer
      // function so just ignore it.
      if (timer !== null) {
        clearInterval(timer);
        timer = null;

        // If the screen is locked, ignore the home button.
        // Otherwise, make the homescreen visible.
        // Also, if the task switcher is visible, then hide it.
        if (!LockScreen.locked) {
          setDisplayedApp(null);
          if (taskSwitcherIsShown())
            hideTaskSwitcher();
        }
      }

      // No one ever sees the HOME key but us
      e.stopPropagation();
    }

    function longPressHandler() {
      // If the timer fires, then this was a long press on the home key
      // So bring up the app switcher overlay if we're not locked
      // and if the task switcher is not already shown
      timer = null;

      if (!LockScreen.locked && !taskSwitcherIsShown())
        showTaskSwitcher();
    }
  }());

  // Return the object that holds the public API
  return {
    launch: launch,
    kill: stop,
    getDisplayedApp: getDisplayedApp,
    setOrientationForApp: setOrientationForApp,
<<<<<<< HEAD
		setAppSize: setAppSize,
=======
    setAppSize: setAppSize,
>>>>>>> 2e2e96c5
    getAppFrame: function(origin) {
      if (isRunning(origin))
        return runningApps[origin].frame;
      else
        return null;
    }
  };
}());
<|MERGE_RESOLUTION|>--- conflicted
+++ resolved
@@ -115,11 +115,7 @@
   // orientation could have changed since it was last displayed
   function setAppSize(origin) {
     var app = runningApps[origin];
-<<<<<<< HEAD
-    if(!app)
-=======
     if (!app)
->>>>>>> 2e2e96c5
       return;
 
     var frame = app.frame;
@@ -696,11 +692,7 @@
     kill: stop,
     getDisplayedApp: getDisplayedApp,
     setOrientationForApp: setOrientationForApp,
-<<<<<<< HEAD
-		setAppSize: setAppSize,
-=======
     setAppSize: setAppSize,
->>>>>>> 2e2e96c5
     getAppFrame: function(origin) {
       if (isRunning(origin))
         return runningApps[origin].frame;
