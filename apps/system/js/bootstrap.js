--- conflicted
+++ resolved
@@ -40,17 +40,10 @@
     var src = document.location.protocol + '//homescreen.' + domain;
     // To fix the 'no index.html added anymore' bug 773884
     // This isn't very pretty but beats reading all the apps to find
-<<<<<<< HEAD
-    // if the launch_path is different. Not much worse than having 
-    // '//homescreen' as a literal here
-    if (document.location.protocol === 'app:') {
-      src +="/index.html";
-=======
     // if the launch_path is different. Not much worse than having
     // '//homescreen' as a literal here
     if (document.location.protocol === 'app:') {
       src += '/index.html';
->>>>>>> 84fc2206
     }
   }
   document.getElementById('homescreen').src = src;
