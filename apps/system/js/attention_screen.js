--- conflicted
+++ resolved
@@ -34,18 +34,11 @@
     // Popup Manager to handle this event
     evt.stopPropagation();
 
-<<<<<<< HEAD
     // Canceling any full screen web content
     if (document.mozFullScreen)
       document.mozCancelFullScreen();
 
-    // Hide list menu if it is shown now
-    // XXX: Hide new sleep menu if the implementation is done.
-    // (Seperate sleep menu from list menu)
-
-=======
     // Hide sleep menu/list menu if it is shown now
->>>>>>> 2ecaa6f2
     ListMenu.hide();
     SleepMenu.hide();
 
