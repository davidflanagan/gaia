--- conflicted
+++ resolved
@@ -224,28 +224,22 @@
   },
 
   // STK_CMD_DISPLAY_TEXT
-<<<<<<< HEAD
   '0x21': function STK_CMD_DISPLAY_TEXT(message) {
     DUMP('STK_CMD_DISPLAY_TEXT:', message.command.options);
     var options = message.command.options;
-=======
-  '0x21': function STK_CMD_DISPLAY_TEXT(command, iccManager) {
-    DUMP('STK_CMD_DISPLAY_TEXT:', command.options);
-    var options = command.options;
 
     // Check if device is idle
     var activeApp = AppWindowManager.getActiveApp();
     if (!options.isHighPriority && !activeApp.isHomescreen) {
       DUMP('Do not display the text because normal priority.');
-      iccManager.responseSTKCommand({
+      icc.responseSTKCommand(message, {
         resultCode:
-          iccManager._iccManager.STK_RESULT_TERMINAL_CRNTLY_UNABLE_TO_PROCESS,
+          icc._iccManager.STK_RESULT_TERMINAL_CRNTLY_UNABLE_TO_PROCESS,
         additionalInformation: 0x01
       });
       return;
     }
 
->>>>>>> b2af19b6
     if (options.responseNeeded) {
       icc.responseSTKCommand(message, {
         resultCode: icc._iccManager.STK_RESULT_OK
