--- conflicted
+++ resolved
@@ -51,11 +51,11 @@
   overflow: hidden;
 }
 
-<<<<<<< HEAD
 #screen.locked > #homescreen {
   -moz-transition: visibility 0s linear 0.8s;
   visibility: hidden;
-=======
+}
+
 #system-overlay {
   width: 100%;
   height: 100%;
@@ -67,7 +67,6 @@
 
 #system-overlay.volume {
   display: block;
->>>>>>> 25f3538b
 }
 
 #screen.active-statusbar #homescreen {
@@ -192,11 +191,7 @@
 }
 
 #keyboard-frame.visible {
-<<<<<<< HEAD
   visibility: visible;
-  z-index: 9000;
-=======
->>>>>>> 25f3538b
   pointer-events: auto;
 }
 
