--- conflicted
+++ resolved
@@ -62,7 +62,12 @@
 enter-security-code=Entsperrcode eingeben
 emergency-call-button=Notruf
 cancel-button=Abbrechen
-<<<<<<< HEAD
+unlock-a11y-button.ariaLabel=Entsperren
+camera-a11y-button.ariaLabel=Kamera
+
+# system dialog
+http-authentication-message={{host}} erfordert einen Benutzernamen und ein Passwort. Die Seite sagt: „{{realm}}“
+error-title=Hmm, diese App hat Probleme.
 
 # cost control
 # Note: the space between "Cost" and "Control" is non-break space in Unicode.
@@ -77,12 +82,4 @@
 cannot-topup=We can not top up right now. Please, try later.
 # Note: these two lines are intended to appear in the same order as here, separated with a line break
 prompt-topup-tip=Enter top up code:
-prompt-topup-aid=Typically found on the scratch card or directly in your receipt.
-=======
-unlock-a11y-button.ariaLabel=Entsperren
-camera-a11y-button.ariaLabel=Kamera
-
-# system dialog
-http-authentication-message={{host}} erfordert einen Benutzernamen und ein Passwort. Die Seite sagt: „{{realm}}“
-error-title=Hmm, diese App hat Probleme.
->>>>>>> 2a66fde8
+prompt-topup-aid=Typically found on the scratch card or directly in your receipt.