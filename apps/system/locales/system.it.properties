--- conflicted
+++ resolved
@@ -1,37 +1,3 @@
-<<<<<<< HEAD
-#ok=OK
-#back=Back
-#cancel=Cancel
-
-# utility tray mobile states
-#airplaneMode=Airplane Mode
-searching=Ricerca…
-#noNetwork=No Network
-roaming={{operator}} (roaming)
-emergencyCallsOnly              = Solo chiamate d’emergenza
-#emergencyCallsOnlyNoSIM         = Emergency Calls Only (No SIM Card)
-#emergencyCallsOnlyPinRequired   = Emergency Calls Only (SIM PIN Required)
-#emergencyCallsOnlyPukRequired   = Emergency Calls Only (SIM PUK Required)
-#emergencyCallsOnlyNetworkLocked = Emergency Calls Only (Network locked)
-#enterPIN=Enter PIN
-
-# status bar text label
-#statusbarLabel={{date}}, {{operator}}
-
-# notifications
-#notifications=Notifications
-#clear-all=Clear all
-
-# voice mails
-#newVoicemails={[ plural(n) ]}
-#newVoicemails[one]   = You have one new voicemail message
-#newVoicemails[other] = You have {{n}} new voicemail messages
-#newVoicemailsUnknown = You have new voicemail message(s)
-#dialNumber = Dial {{number}}
-
-# sleep menu
-#deviceMenu=Device menu
-=======
 ok=OK
 back=Indietro
 cancel=Annulla
@@ -64,7 +30,6 @@
 
 # sleep menu
 deviceMenu=Menu del Dispositivo
->>>>>>> 990890bb
 airplane=Modalità Aereo
 airplaneOff=Disattiva Modalità Aereo
 silent=Modalità Silenziosa
@@ -80,15 +45,9 @@
 # screenshots
 screenshotSaved       = Screenshot salvato
 screenshotFailed      = Screenshot non salvato
-<<<<<<< HEAD
-screenshotNoSDCard    = SD card non installata
-#screenshotSDCardInUse = SD card in use
-#screenshotSDCardFull  = No space left
-=======
 screenshotNoSDCard    = Scheda SD non installata
 screenshotSDCardInUse = Scheda SD in uso 
 screenshotSDCardFull  = Spazio esaurito
->>>>>>> 990890bb
 
 # quick settings
 quick-settings-wifi=Wifi
@@ -101,30 +60,6 @@
 # Note: the space between "Security" and "Code" is non-break space in Unicode
 enter-security-code=Inserire il codice di sicurezza
 emergency-call-button=Chiamata di emergenza
-<<<<<<< HEAD
-#unlock-a11y-button.ariaLabel=Unlock
-#camera-a11y-button.ariaLabel=Camera
-# see http://pubs.opengroup.org/onlinepubs/007908799/xsh/strftime.html
-#dateFormat=%A, %B %e
-#timeFormat=%I:%M %p
-
-# system dialogs
-#login=Login
-#username=User Name
-#password=Password
-#http-authentication-message=A username and password are being requested by {{host}}. The site says: “{{realm}}”
-#error-message=The app has encountered an error and is not loading properly.
-#error-title=Hmm, the app is having problems.
-#reload=Try Reloading
-#back-button=Back
-#foreground-app-crash-notification={{name}} had a problem and crashed.
-
-# value selector, time/date picker
-#select-time=Select time
-#ok=OK
-#choose-option=Choose your option
-#choose-options=Choose your options
-=======
 unlock-a11y-button.ariaLabel=Sblocca
 camera-a11y-button.ariaLabel=Camera
 # see http://pubs.opengroup.org/onlinepubs/007908799/xsh/strftime.html
@@ -147,4 +82,3 @@
 ok=OK
 choose-option=Scegli l'opzione
 choose-options=Scegli le opzioni
->>>>>>> 990890bb
