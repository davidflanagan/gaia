--- conflicted
+++ resolved
@@ -7,7 +7,7 @@
   init: function EverythingME_init() {
     var footerStyle = document.querySelector('#footer').style;
     footerStyle.MozTransition = '-moz-transform .3s ease';
-    
+
     var self = this,
         page = document.getElementById('landing-page'),
         activationIcon = document.getElementById('evme-activation-icon');
@@ -17,34 +17,7 @@
       var input = activationIcon.querySelector('input'),
           defaultText = navigator.mozL10n.get('evme-searchbar-default2') || '';
 
-<<<<<<< HEAD
-      document.querySelector('#loading-overlay > section').style.visibility =
-                                                                      'visible';
-
-      EverythingME.displayed = true;
-      footerStyle.MozTransform = "translateY(100%)";
-
-      page.addEventListener('gridpageshowend', function onpageshowafterload() {
-        if (EverythingME.displayed) return;
-
-        EverythingME.displayed = true;
-        footerStyle.MozTransform = "translateY(100%)";
-        EvmeFacade.onShow();
-      });
-
-      EverythingME.load(function success() {
-        if (EverythingME.displayed)
-          EvmeFacade.onShow();
-        var loadingOverlay = document.querySelector('#loading-overlay');
-        loadingOverlay.style.opacity = 0;
-        setTimeout(function starting() {
-          document.querySelector('#evmeContainer').style.opacity = 1;
-          loadingOverlay.parentNode.removeChild(loadingOverlay);
-        }, 0);
-      });
-=======
       input.setAttribute('placeholder', defaultText);
->>>>>>> 5cb67ea4
     });
 
     activationIcon.addEventListener('click', onClick);
@@ -67,7 +40,7 @@
       e.stopPropagation();
     }
   },
-  
+
   activate: function EverythingME_activate(e) {
     document.body.classList.add('evme-loading');
 
@@ -77,10 +50,10 @@
           activationIcon = document.getElementById('evme-activation-icon'),
           input = activationIcon.querySelector('input'),
           existingQuery = input && input.value;
-      
+
       landingPage.appendChild(page.parentNode.removeChild(page));
       EvmeFacade.onShow();
-      
+
       // set the query the user entered before loaded
       input = document.getElementById('search-q');
       if (input) {
@@ -93,7 +66,7 @@
       }
 
       document.body.classList.remove('evme-loading');
-      
+
       activationIcon.parentNode.removeChild(activationIcon);
     });
   },
