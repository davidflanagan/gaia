/* -*- Mode: Java; tab-width: 2; indent-tabs-mode: nil; c-basic-offset: 2 -*- /
/* vim: set shiftwidth=2 tabstop=2 autoindent cindent expandtab: */

'use strict';

function startup() {
  new Homescreen();

  LockScreen.init();
  LockScreen.update(function fireHomescreenReady() {
    ScreenManager.turnScreenOn();

    var touchables = [
      document.getElementById('notificationsScreen'),
      document.getElementById('statusbar')
    ];
    new NotificationScreen(touchables);

    new TelephonyListener();

    window.parent.postMessage('homescreenready', '*');
  });
}

var LockScreen = {
  get overlay() {
    delete this.overlay;
    return this.overlay = document.getElementById('lockscreen');
  },

  init: function lockscreen_init() {
    var events = ['touchstart', 'touchmove', 'touchend', 'keydown', 'keyup'];
    AddEventHandlers(LockScreen.overlay, this, events);

    // TODO We don't really want to unlock the homescreen here
    if (navigator.telephony) {
      telephony.addEventListener('incoming', (function incoming(evt) {
        this.unlock(true);
      }).bind(this));
    }
  },

  update: function lockscreen_update(callback) {
    var settings = window.navigator.mozSettings;
    if (!settings)
      return;

    var request = settings.get('lockscreen.enabled');
    request.addEventListener('success', (function onsuccess(evt) {
      var enabled = request.result.value !== 'false';
      if (enabled) {
        this.lock(true);
      } else {
        this.unlock(true);
      }

      if (callback)
        setTimeout(callback, 0);
    }).bind(this));

    request.addEventListener('error', (function onerror(evt) {
      this.lock(true);
      if (callback)
        setTimeout(callback, 0);
    }).bind(this));
  },

  lock: function lockscreen_lock(instant) {
    var style = this.overlay.style;
    if (instant) {
      style.MozTransition = style.MozTransform = '';
    } else {
      style.MozTransition = '-moz-transform 0.2s linear';
      style.MozTransform = 'translateY(0)';
    }

    var evt = document.createEvent('CustomEvent');
    evt.initCustomEvent('locked', true, true, null);
    window.dispatchEvent(evt);
  },

  unlock: function lockscreen_unlock(instant) {
    var offset = '-100%';

    var style = this.overlay.style;
    style.MozTransition = instant ? '' : '-moz-transform 0.2s linear';
    style.MozTransform = 'translateY(' + offset + ')';

    var evt = document.createEvent('CustomEvent');
    evt.initCustomEvent('unlocked', true, true, null);
    window.dispatchEvent(evt);
  },

  onTouchStart: function lockscreen_touchStart(e) {
    this.startX = e.pageX;
    this.startY = e.pageY;
    this.moving = true;
  },

  onTouchMove: function lockscreen_touchMove(e) {
    if (this.moving) {
      var dy = Math.min(0, -(this.startY - e.pageY));
      var style = this.overlay.style;
      style.MozTransition = '';
      style.MozTransform = 'translateY(' + dy + 'px)';
    }
  },

  onTouchEnd: function lockscreen_touchend(e) {
    if (this.moving) {
      this.moving = false;
      var dy = Math.min(0, -(this.startY - e.pageY));
      if (dy > -window.innerHeight / 4)
        this.lock();
      else
        this.unlock();
    }
  },

  handleEvent: function lockscreen_handleEvent(e) {
    switch (e.type) {
      case 'touchstart':
        this.onTouchStart(e.touches[0]);
        this.overlay.setCapture(false);
        break;

      case 'touchmove':
        this.onTouchMove(e.touches[0]);
        break;

      case 'touchend':
        this.onTouchEnd(e.changedTouches[0]);
        document.releaseCapture();
        break;

      case 'keydown':
        if (e.keyCode != e.DOM_VK_SLEEP || !screen.mozEnabled)
          return;

        this._timeout = window.setTimeout(function() {
          SleepMenu.show();
        }, 1500);
        break;

      case 'keyup':
        if (e.keyCode != e.DOM_VK_SLEEP || SleepMenu.visible)
          return;
        window.clearTimeout(this._timeout);

        ScreenManager.toggleScreen();
        if (screen.mozEnabled)
          this.update();

        e.preventDefault();
        e.stopPropagation();
        break;

      default:
        return;
    }
    e.preventDefault();
  }

};


NotificationScreen.prototype = {
  get touchable() {
    return this.touchables[this.locked ? 0 : 1];
  },
  get screenHeight() {
    var screenHeight = this._screenHeight;
    if (!screenHeight) {
      screenHeight = this.touchables[0].getBoundingClientRect().height;
      this._screenHeight = screenHeight;
    }
    return screenHeight;
  },
  onTouchStart: function(e) {
    this.startX = e.pageX;
    this.startY = e.pageY;
    this.onTouchMove({ pageY: e.pageY + 32 });
  },
  onTouchMove: function(e) {
    var dy = -(this.startY - e.pageY);
    if (this.locked)
      dy += this.screenHeight;
    dy = Math.min(this.screenHeight, dy);

    var style = this.touchables[0].style;
    style.MozTransition = '';
    style.MozTransform = 'translateY(' + dy + 'px)';
  },
  onTouchEnd: function(e) {
    var dy = -(this.startY - e.pageY);
    var offset = Math.abs(dy);
    if ((!this.locked && offset > this.screenHeight / 4) ||
        (this.locked && offset < 10))
      this.lock();
    else
      this.unlock();
  },
  unlock: function() {
    var style = this.touchables[0].style;
    style.MozTransition = '-moz-transform 0.2s linear';
    style.MozTransform = 'translateY(0)';
    this.locked = false;
  },
  lock: function(dy) {
    var style = this.touchables[0].style;
    style.MozTransition = '-moz-transform 0.2s linear';
    style.MozTransform = 'translateY(100%)';
    this.locked = true;
  },
  attachEvents: function ns_attachEvents(view) {
    AddEventHandlers(window, this, ['touchstart', 'touchmove', 'touchend']);
  },
  detachEvents: function ns_detachEvents() {
    RemoveEventHandlers(window, this, ['touchstart', 'touchmove', 'touchend']);
  },
  handleEvent: function(evt) {
    var target = evt.target;
    switch (evt.type) {
    case 'touchstart':
      if (target != this.touchable)
        return;
      this.active = true;

      target.setCapture(this);
      this.onTouchStart(evt.touches[0]);
      break;
    case 'touchmove':
      if (!this.active)
        return;

      this.onTouchMove(evt.touches[0]);
      break;
    case 'touchend':
      if (!this.active)
        return;
      this.active = false;

      document.releaseCapture();
      this.onTouchEnd(evt.changedTouches[0]);
      break;
    default:
      return;
    }

    evt.preventDefault();
  }
};



// Update the clock and schedule a new update if appropriate
function updateClock() {
  if (!screen.mozEnabled)
    return;

  var now = new Date();
  var match = document.getElementsByClassName('time');
  for (var n = 0; n < match.length; ++n) {
    var element = match[n];
    element.textContent = now.toLocaleFormat(element.dataset.format);
  }

  // Schedule another clock update when a new minute rolls around
  var now = new Date();
  var sec = now.getSeconds();
  setTimeout(updateClock, (59 - sec) * 1000);
}

function updateBattery() {
  var battery = window.navigator.mozBattery;
  if (!battery)
    return;

  // If the display is off, there is nothing to do here
  if (!screen.mozEnabled) {
    battery.removeEventListener('chargingchange', updateBattery);
    battery.removeEventListener('levelchange', updateBattery);
    battery.removeEventListener('statuschange', updateBattery);
    return;
  }

  var elements = document.getElementsByClassName('battery');
  for (var n = 0; n < elements.length; ++n) {
    var element = elements[n];
    var fuel = element.children[0];
    var level = battery.level * 100;

    var charging = element.children[1];
    if (battery.charging) {
      charging.hidden = false;
      fuel.className = 'charging';
      fuel.style.minWidth = (level / 5.88) + 'px';
    } else {
      charging.hidden = true;

      fuel.style.minWidth = fuel.style.width = (level / 5.88) + 'px';
      if (level <= 10)
        fuel.className = 'critical';
      else if (level <= 30)
        fuel.className = 'low';
      else
        fuel.className = '';
    }
  }

  // Make sure we will be called for any changes to the battery status
  battery.addEventListener('chargingchange', updateBattery);
  battery.addEventListener('levelchange', updateBattery);
  battery.addEventListener('statuschange', updateBattery);
}


function updateConnection() {
  var conn = window.navigator.mozMobileConnection;
  if (!conn) {
    return;
  }

  if (!screen.mozEnabled) {
    conn.removeEventListener('cardstatechange', updateConnection);
    conn.removeEventListener('connectionchange', updateConnection);
    return;
  }

  // Update the operator name / SIM status.
  var title = '';
  if (conn.cardState == 'absent') {
    title = 'No SIM card';
  } else if (!conn.connected) {
    title = 'Connecting...';
  } else {
    title = conn.operator || '';
    if (conn.roaming) {
      title += ' (roaming)';
    }
  }
  document.getElementById('titlebar').textContent = title;

  // Update the signal strength bars.
  var signalElements = document.querySelectorAll('#signal > span');
  for (var i = 0; i < 4; i++) {
    var haveSignal = (i < conn.bars);
    var el = signalElements[i];
    if (haveSignal) {
      el.classList.add('haveSignal');
    } else {
      el.classList.remove('haveSignal');
    }
  }

  conn.addEventListener('cardstatechange', updateConnection);
  conn.addEventListener('connectionchange', updateConnection);
}

var SoundManager = {
  currentVolume: 5,
  changeVolume: function soundManager_changeVolume(delta) {
    activePhoneSound = true;

    var volume = this.currentVolume + delta;
    this.currentVolume = volume = Math.max(0, Math.min(10, volume));

    var notification = document.getElementById('volume');
    if (volume == 0) {
      notification.classList.add('vibration');
    } else {
      notification.classList.remove('vibration');
    }

    var steps = notification.children;
    for (var i = 0; i < steps.length; i++) {
      var step = steps[i];
      if (i < volume)
        step.classList.add('active');
      else
        step.classList.remove('active');
    }

    notification.classList.add('visible');
    if (this._timeout)
      window.clearTimeout(this._timeout);

    this._timeout = window.setTimeout(function hideSound() {
      notification.classList.remove('visible');
    }, 3000);
  }
};

var SleepMenu = {
  get element() {
    delete this.element;
    return this.element = document.getElementById('sleep');
  },

  get visible() {
    return this.element.classList.contains('visible');
  },

  show: function sleepmenu_show() {
    this.element.classList.add('visible');
  },

  hide: function sleepmenu_hide() {
    this.element.classList.remove('visible');
  },

  handleEvent: function sleepmenu_handleEvent(evt) {
    if (!this.visible)
      return;

    switch (evt.type) {
      case 'click':
        var action = evt.target.dataset.value;
        switch (action) {
          case 'airplane':
            // XXX There is no API for that yet
            break;
          case 'silent':
            activePhoneSound = false;

            var settings = window.navigator.mozSettings;
            settings.set('phone.ring.incoming', 'false');

            document.getElementById('silent').hidden = true;
            document.getElementById('normal').hidden = false;
            break;
          case 'normal':
            activePhoneSound = true;

            var settings = window.navigator.mozSettings;
            settings.get('phone.ring.incoming', 'true');

            document.getElementById('silent').hidden = false;
            document.getElementById('normal').hidden = true;
            break;
          case 'restart':
            navigator.mozPower.reboot();
            break;
          case 'power':
            navigator.mozPower.powerOff();
            break;
        }
        this.hide();
        break;

      case 'keyup':
        if (evt.keyCode == evt.DOM_VK_ESCAPE ||
            evt.keyCode == evt.DOM_VK_HOME) {

            this.hide();
            evt.preventDefault();
            evt.stopPropagation();
         }
        break;
    }
  }
};
window.addEventListener('click', SleepMenu, true);
window.addEventListener('keyup', SleepMenu, true);

function SettingListener(name, callback) {
  var update = function update() {
    var request = navigator.mozSettings.get(name);

    request.addEventListener('success', function onsuccess(evt) {
      callback(request.result.value);
    });
  };

  window.addEventListener('message', function settingChange(evt) {
    if (evt.data != name)
      return;
    update();
  });

  update();
}

/* === Source View === */
var SourceView = {
  get viewer() {
    return document.getElementById('appViewsource');
  },

  get active() {
    return !this.viewer ? false : this.viewer.style.visibility === 'visible';
  },

  show: function sv_show(url) {
    var viewsource = this.viewer;
    if (!viewsource) {
      var style = '#appViewsource { ' +
                  '  position: absolute;' +
                  '  top: -moz-calc(10%);' +
                  '  left: -moz-calc(10%);' +
                  '  width: -moz-calc(80% - 2 * 15px);' +
                  '  height: -moz-calc(80% - 2 * 15px);' +
                  '  visibility: hidden;' +
                  '  margin: 15px;' +
                  '  background-color: white;' +
                  '  opacity: 0.92;' +
                  '  color: black;' +
                  '  z-index: 9999;' +
                  '}';
      document.styleSheets[0].insertRule(style, 0);

      viewsource = document.createElement('iframe');
      viewsource.id = 'appViewsource';
      document.body.appendChild(viewsource);

      window.addEventListener('locked', this);
    }

    var currentWindow = WindowManager.getForegroundWindow();
    var url = currentWindow ? currentWindow.application.url : document.URL;
    viewsource.src = 'view-source: ' + url;

    viewsource.style.visibility = 'visible';
  },

  hide: function sv_hide() {
    if (this.viewer)
      this.viewer.style.visibility = 'hidden';
  },

  toggle: function sv_toggle() {
    this.active ? this.hide() : this.show();
  },

  handleEvent: function sv_handleEvent(evt) {
    switch (evt.type) {
      case 'locked':
        this.hide();
        break;
    }
  }
};

/* === Debug GridView === */
var GridView = {
  get grid() {
    return document.getElementById('debug-grid');
  },

  get visible() {
    return this.grid && this.grid.style.display === 'block';
  },

  hide: function gv_hide() {
    if (this.grid)
      this.grid.style.display = 'none';
  },

  show: function gv_show() {
    var grid = this.grid;
    if (!grid) {
      var style = '#debug-grid {' +
                  '  position: absolute;' +
                  '  top: 0;' +
                  '  left: 0;' +
                  '  display: none;' +
                  '  width: 480px;' +
                  '  height: 800px;' +
                  '  background: url(images/grid.png);' +
                  '  z-index: 20002;' +
                  '  opacity: 0.2;' +
                  '  pointer-events: none;' +
                  '}';
      document.styleSheets[0].insertRule(style, 0);

      grid = document.createElement('div');
      grid.id = 'debug-grid';

      document.body.appendChild(grid);
    }

    grid.style.display = 'block';
  },

  toggle: function gv_toggle() {
    this.visible ? this.hide() : this.show();
  }
};

new SettingListener('debug.grid.enabled', function(value) {
  value == 'true' ? GridView.show() : GridView.hide();
});

/* === Wallpapers === */
new SettingListener('homescreen.wallpaper', function(value) {
  var home = document.getElementById('home');
  home.style.background = 'url(style/themes/default/backgrounds/' + value + ')';
});

/* === Ring Tone === */
new SettingListener('homescreen.ring', function(value) {
  var player = document.getElementById('ringtone-player');
  player.src = 'style/ringtones/' + value;
});

var activePhoneSound = true;
new SettingListener('phone.ring.incoming', function(value) {
  activePhoneSound = (value === 'true');
});

/* === Vibration === */
var activateVibration = false;
new SettingListener('phone.vibration.incoming', function(value) {
  activateVibration = (value === 'true');
});

/* === KeyHandler === */
var KeyHandler = {
  handleEvent: function kh_handleEvent(evt) {
    if (!screen.mozEnabled)
      return;

    switch (evt.keyCode) {
      case evt.DOM_VK_PAGE_UP:
        SoundManager.changeVolume(1);
        break;

      case evt.DOM_VK_PAGE_DOWN:
        SoundManager.changeVolume(-1);
        break;

      case evt.DOM_VK_CONTEXT_MENU:
        SourceView.toggle();
        break;

      case evt.DOM_VK_F6:
        document.location.reload();
        break;
    }
  }
};

window.addEventListener('keyup', KeyHandler);

/* === Screen Manager === */
var ScreenManager = {
  preferredBrightness: 0.5,
  toggleScreen: function lockscreen_toggleScreen() {
    if (screen.mozEnabled)
      this.turnScreenOff();
    else
      this.turnScreenOn();
  },

  turnScreenOff: function lockscreen_turnScreenOff() {
    screen.mozEnabled = false;

    this.preferredBrightness = screen.mozBrightness;
    screen.mozBrightness = 0.0;
  },

  turnScreenOn: function lockscreen_turnScreenOn() {
    screen.mozEnabled = true;

    screen.mozBrightness = this.preferredBrightness;

    updateClock();
    updateBattery();
    updateConnection();
  }
};

new SettingListener('screen.brightness', function(value) {
  ScreenManager.preferredBrightness = screen.mozBrightness = parseFloat(value);
});


/* === TelephoneListener === */
var TelephonyListener = function() {
  var telephony = navigator.mozTelephony;
  if (!telephony)
    return;

  telephony.addEventListener('incoming', function incoming(evt) {
    ScreenManager.turnScreenOn();

    var vibrateInterval = 0;
    if (activateVibration) {
      vibrateInterval = window.setInterval(function vibrate() {
        try {
          navigator.mozVibrate([200]);
        } catch (e) {}
      }, 600);
    }

    var ringtonePlayer = document.getElementById('ringtone-player');
    if (activePhoneSound) {
      ringtonePlayer.play();
    }

    telephony.oncallschanged = function() {
      try {
        var incoming = false;
        telephony.calls.forEach(function(call) {
          if (call.state == 'incoming')
            incoming = true;
        });

        if (!incoming) {
          ringtonePlayer.pause();
          telephony.oncallschanged = null;
          window.clearInterval(vibrateInterval);
        }
      } catch (e) {}
    };

    var url = '../dialer/dialer.html?choice=incoming&number=';
    var launchFunction = function launchDialer() {
      WindowManager.launch(url + evt.call.number);
    };

    var appWindow = WindowManager.getForegroundWindow();
    if (appWindow && (appWindow.application.name != 'Dialer')) {
      WindowManager.closeForegroundWindow();
      appWindow.element.addEventListener('transitionend', function closed() {
        appWindow.element.removeEventListener('transitionend', closed);

        launchFunction();
      });
    } else {
      launchFunction();
    }
  });
};

/* === Homescreen === */
var Homescreen = function() {
  function populateApps(apps) {
    var rows = Math.ceil((window.innerHeight - 200) / 200);
    var columns = Math.ceil((window.innerWidth - 100) / 150);
    var pages = Math.floor(apps.length / (rows * columns)) + 1;

    var appsGrid = new IconGrid('apps', columns, rows, pages, true);
    var appsGridCount = 0;
    for (var n = 0; n < apps.length; ++n) {
      var app = apps[n];
      appsGrid.add(n, app.icon, app.name, app.url);
    }
    appsGrid.dots = new Dots('dots', 'apps');
    appsGrid.update();

    window.addEventListener('resize', function() {
      appsGrid.update();
    });
  };

  Gaia.AppManager.loadInstalledApps(populateApps);
};

function DefaultPhysics(iconGrid) {
  this.iconGrid = iconGrid;
  this.moved = false;
  this.touchState = { active: false, startX: 0, startY: 0 };
}

DefaultPhysics.prototype = {
  onTouchStart: function(e) {
    var touchState = this.touchState;
    this.moved = false;
    touchState.active = true;
    touchState.startX = e.pageX;
    touchState.startY = e.pageY;
    touchState.startTime = e.timeStamp;
  },
  onTouchMove: function(e) {
    var iconGrid = this.iconGrid;
    var touchState = this.touchState;
    if (touchState.active) {
      var dx = touchState.startX - e.pageX;
      if (dx !== 0) {
        this.moved = this.moved || Math.abs(dx) > 20;
        if (this.moved) {
          iconGrid.pan(-dx);
        }
      }
      e.stopPropagation();
    }
  },
  onTouchEnd: function(e) {
    var touchState = this.touchState;
    if (!touchState.active)
      return;
    touchState.active = false;

    var startX = touchState.startX;
    var endX = e.pageX;
    var diffX = endX - startX;
    var dir = (diffX > 0) ? -1 : 1;

    var quick = (e.timeStamp - touchState.startTime < 200);
    var long = (e.timeStamp - touchState.startTime > 2000);
    var small = Math.abs(diffX) <= 20;

    var flick = quick && !small;
    var tap = !this.moved;
    var drag = !quick;

    var iconGrid = this.iconGrid;
    var currentPage = iconGrid.currentPage;
    if (tap) {
      iconGrid.tap(e.target);
      iconGrid.setPage(currentPage, 0);
      return;
    } else if (flick) {
      iconGrid.setPage(currentPage + dir, 0.2);
    } else {
      if (Math.abs(diffX) < window.innerWidth / 2)
        iconGrid.setPage(currentPage, 0.2);
      else
        iconGrid.setPage(currentPage + dir, 0.2);
    }
    e.stopPropagation();
  }
};

var Mouse2Touch = {
  'mousedown': 'touchstart',
  'mousemove': 'touchmove',
  'mouseup': 'touchend'
};

var Touch2Mouse = {
  'touchstart': 'mousedown',
  'touchmove': 'mousemove',
  'touchend': 'mouseup'
};

var ForceOnWindow = {
  'touchmove': true,
  'touchend': true
};

function AddEventHandlers(target, listener, eventNames) {
  for (var n = 0; n < eventNames.length; ++n) {
    var name = eventNames[n];
    target = ForceOnWindow[name] ? window : target;
    name = Touch2Mouse[name] || name;
    target.addEventListener(name, {
      handleEvent: function(e) {
        if (Mouse2Touch[e.type]) {
          var original = e;
          e = {
            type: Mouse2Touch[original.type],
            target: original.target,
            touches: [original],
            preventDefault: function() {
              original.preventDefault();
            }
          };
          e.changedTouches = e.touches;
        }
        return listener.handleEvent(e);
      }
    }, true);
  }
}

function RemoveEventHandlers(target, listener, eventNames) {
  for (var n = 0; n < eventNames.length; ++n) {
    var name = eventNames[n];
    target = ForceOnWindow[name] ? window : target;
    name = Touch2Mouse[name] || name;
    target.removeEventListener(name, listener);
  }
}

function IconGrid(containerId, columns, rows, minPages, showLabels) {
  this.containerId = containerId;
  this.container = document.getElementById(containerId);
  this.columns = columns || 4;
  this.rows = rows || 3;
  this.minPages = minPages;
  this.showLabels = showLabels;
  this.icons = [];
  this.currentPage = 0;
  this.physics = new DefaultPhysics(this);

  // install event handlers
  var events = ['touchstart', 'touchmove', 'touchend'];
  AddEventHandlers(this.container, this, events);
  AddEventHandlers(window, this, ['resize']);
}

IconGrid.prototype = {
  add: function(slot, iconUrl, label, action) {
    var icons = this.icons;
    var icon = { slot: slot, iconUrl: iconUrl, label: label, action: action };
    icon.index = icons.length;
    icons.push(icon);
  },
  remove: function(icon) {
    this.icons.splice(icon.index);
  },

  // reflow the icon grid
  update: function() {
    var instance = this;
    var containerId = this.containerId;
    var container = this.container;
    var icons = this.icons;

    var rows = Math.ceil((window.innerHeight - 200) / 200);
    var columns = Math.ceil((window.innerWidth - 100) / 150);

    var columns = columns;
    var rows = rows;
    var currentPage = this.currentPage;
    var itemsPerPage = rows * columns;
    var iconWidth = Math.floor(100 / columns);
    var iconHeight = Math.floor(100 / rows);

    // get the page of an icon
    function getIconPage(icon) {
      return Math.floor(icon.slot / itemsPerPage);
    }

    // get the column of an icon
    function getIconColumn(icon) {
      return (icon.slot % itemsPerPage) % columns;
    }

    // get the row of an icon
    function getIconRow(icon) {
      return Math.floor((icon.slot % itemsPerPage) / columns);
    }

    // position a div using transform
    function setPosition(div, x, y) {
      div.style.MozTransform = 'translate(' + x + ',' + y + ')';
    }

    // get page divs
    var elementList = container.childNodes;
    var pageDivs = [];
    for (var n = 0; n < elementList.length; ++n) {
      var element = elementList[n];
      pageDivs[element.id] = element;
    }

    // get icon divs
    var rule = '#' + containerId + '> .page > .icon';
    elementList = document.querySelectorAll(rule);
    var iconDivs = [];
    for (var n = 0; n < elementList.length; ++n) {
      var element = elementList[n];
      iconDivs[element.id] = element;
    }

    // calculate the new number of pages we need
    var pageCount = 0;
    for (var n = 0; n < icons.length; ++n) {
      var icon = icons[n];
      pageCount = Math.max(getIconPage(icon), pageCount);
    }
    pageCount = Math.max(this.minPages, pageCount + 1);

    // adjust existing pages and create new ones as needed
    for (var n = 0; n < pageCount; ++n) {
      var pageDiv = pageDivs[n];
      if (!pageDiv) { // missing page
        pageDiv = document.createElement('div');
        pageDiv.id = n;
        pageDiv.className = 'page';
        container.appendChild(pageDiv);
        pageDivs[n] = pageDiv;
      }
      setPosition(pageDiv, (n - currentPage) + '00%', 0);
    }

    // remove pages we don't need
    for (var key in pageDivs) {
      if (key >= pageCount) {
        container.removeChild(pageDivs[key]);
        pageDivs[key] = null;
      }
    }

    // adjust existing icons and create new ones as needed
    for (var n = 0; n < icons.length; ++n) {
      var icon = icons[n];
      var pageOfIcon = getIconPage(icon);
      var iconDiv = iconDivs[n];
      if (!iconDiv) { // missing icon
        iconDiv = document.createElement('div');
        iconDiv.id = n;
        iconDiv.className = 'icon';
        iconDiv.dataset.url = icon.action;

        var centerDiv = document.createElement('div');
        centerDiv.className = 'img';
        iconDiv.appendChild(centerDiv);

        if (this.showLabels) {
          var labelDiv = document.createElement('div');
          labelDiv.className = 'label';
          iconDiv.appendChild(labelDiv);
        }

        pageDivs[pageOfIcon].appendChild(iconDiv);
        iconDivs[n] = iconDiv;
      } else {
        // if icon is on the wrong page, move it
        if (iconDiv.parentNode != pageDivs[pageOfIcon]) {
          iconDiv.parentNode.removeChild(iconDiv);
          pageDivs[pageOfIcon].appendChild(iconDiv);
        }
      }

      iconDiv.style.backgroundImage = 'url(' + icon.iconUrl + ')';

      if (this.showLabels) {
        var label = iconDiv.childNodes[1];
        if (label.textContent != icon.label)
          label.textContent = icon.label;
      }

      // TODO This code is really, really, dirty
      var deltaX = getIconColumn(icon) * 136;
      var deltaY = getIconRow(icon);
      if (window.innerHeight <= 480) {
        deltaY *= 184;
      } else {
        deltaY *= 200;
      }

      setPosition(iconDiv, deltaX + 'px', deltaY + 'px');
    }

    // remove icons we don't need
    for (var key in iconDivs) {
      if (key > icons.length) {
        iconDivs[key].parentNode.removeChild(iconDivs[key]);
        iconDivs[key] = null;
      }
    }

    // update paginator, if we have one
    var dots = this.dots;
    if (dots)
      dots.update(currentPage);
  },
  pan: function(x, duration) {
    var pages = this.container.childNodes;
    var currentPage = this.currentPage;
    for (var n = 0; n < pages.length; ++n) {
      var page = pages[n];

      var calc = (n - currentPage) + '00% + ' + x + 'px';

      var style = page.style;
      style.MozTransform = 'translateX(-moz-calc(' + calc + '))';
      style.MozTransition = duration ? ('all ' + duration + 's ease;') : '';
    }
  },
  setPage: function(number, duration) {
    var pages = this.container.childNodes;
    if (number < 0)
      number = 0;
    if (number >= pages.length)
      number = pages.length - 1;
    this.currentPage = number;
    for (var n = 0; n < pages.length; ++n) {
      var page = pages[n];
      var style = page.style;
      style.MozTransform = 'translateX(' + (n - number) + '00%)';
      style.MozTransition = duration ? ('all ' + duration + 's ease') : '';
    }
    var dots = this.dots;
    if (dots)
      dots.update(number);
  },
  tap: function(target) {
    WindowManager.launch(target.dataset.url);
  },
  handleEvent: function(e) {
    var physics = this.physics;
    switch (e.type) {
    case 'touchstart':
      physics.onTouchStart(e.touches[0]);
      break;
    case 'touchmove':
      physics.onTouchMove(e.touches[0]);
      break;
    case 'touchend':
      document.releaseCapture();
      physics.onTouchEnd(e.changedTouches[0]);
      break;
    case 'resize':
      this.update();
      break;
    default:
      return;
    }
    e.preventDefault();
  }
};

<<<<<<< HEAD
function OnLoad() {
  Gaia.lockScreen = new LockScreen(document.getElementById('lockscreen'));

  var touchables = [
    document.getElementById('notificationsScreen'),
    document.getElementById('statusbar')
  ];
  new NotificationScreen(touchables);

  var telephony = navigator.mozTelephony;
  if (telephony) {
    telephony.addEventListener('incoming', function incoming(evt) {
      Gaia.lockScreen.unlock(true);
      screen.mozEnabled = true;
      screen.mozBrightness = 1.0;

      var url = '../dialer/dialer.html';
      var launchFunction = function launchDialer() {
        WindowManager.launch(url);
      };

      var appWindow = WindowManager.getForegroundWindow();
      if (appWindow && (appWindow.application.name != 'Dialer')) {
        WindowManager.closeForegroundWindow();
        appWindow.element.addEventListener('transitionend', function closed() {
          appWindow.element.removeEventListener('transitionend', closed);

          launchFunction();
        });
      } else {
        launchFunction();
      }

    });
  }

  var apps = Gaia.AppManager.loadInstalledApps(function(apps) {
    var rows = Math.ceil((window.innerHeight - 200) / 200);
    var columns = Math.ceil((window.innerWidth - 100) / 150);
    var pages = Math.floor(apps.length / (rows * columns)) + 1;

    var appsGrid = new IconGrid('apps', columns, rows, pages, true);
    var appsGridCount = 0;
    for (var n = 0; n < apps.length; ++n) {
      var app = apps[n];
      appsGrid.add(n, app.icon, app.name, app.url);
    }
    appsGrid.dots = new Dots('dots', 'apps');
    appsGrid.update();

    window.addEventListener('resize', function() {
      appsGrid.update();
    });
  });

  window.addEventListener('keypress', function(evt) {
    if (evt.keyCode == evt.DOM_VK_F5)
      document.location.reload();
  });

  window.addEventListener('menu', function(evt) {
    toggleSourceViewer(foregroundAppURL());
  });

  changeDisplayState();
}

// Update the clock and schedule a new update if appropriate
function updateClock() {
  // If the display is off, there is nothing to do here
  if (displayState == 'off')
    return;

  var now = new Date();
  var match = document.getElementsByClassName('time');
  for (var n = 0; n < match.length; ++n) {
    var element = match[n];
    element.textContent = now.toLocaleFormat(element.dataset.format);
  }

  // Schedule another clock update when a new minute rolls around
  var now = new Date();
  var sec = now.getSeconds();
  setTimeout(updateClock, (59 - sec) * 1000);
=======
function Dots(containerId, gridId) {
  this.containerId = containerId;
  this.gridId = gridId;
  this.container = document.getElementById(containerId);
  this.grid = document.getElementById(gridId);
>>>>>>> 3195feb9
}

Dots.prototype = {
  update: function(current) {
    var container = this.container;
    var grid = this.grid;

    var numPages = grid.childNodes.length;

    // Add additional dots if needed.
    while (container.childNodes.length < numPages) {
      var dot = document.createElement('div');
      dot.className = 'dot';
      container.appendChild(dot);
    }

    // Remove excess dots.
    while (container.childNodes.length > numPages)
      container.removeChild(container.childNodes[0]);

    // Set active/inactive state.
    var childNodes = container.childNodes;
    for (var n = 0; n < numPages; ++n) {
      var dot = childNodes[n];
      if (n == current) {
        dot.classList.add('active');
      } else {
        dot.classList.remove('active');
      }
    }
  }
};

function NotificationScreen(touchables) {
  this.touchables = touchables;
  this.attachEvents(this.touchable);
}
<|MERGE_RESOLUTION|>--- conflicted
+++ resolved
@@ -714,9 +714,9 @@
       } catch (e) {}
     };
 
-    var url = '../dialer/dialer.html?choice=incoming&number=';
+    var url = '../dialer/dialer.html';
     var launchFunction = function launchDialer() {
-      WindowManager.launch(url + evt.call.number);
+      WindowManager.launch(url);
     };
 
     var appWindow = WindowManager.getForegroundWindow();
@@ -1105,98 +1105,11 @@
   }
 };
 
-<<<<<<< HEAD
-function OnLoad() {
-  Gaia.lockScreen = new LockScreen(document.getElementById('lockscreen'));
-
-  var touchables = [
-    document.getElementById('notificationsScreen'),
-    document.getElementById('statusbar')
-  ];
-  new NotificationScreen(touchables);
-
-  var telephony = navigator.mozTelephony;
-  if (telephony) {
-    telephony.addEventListener('incoming', function incoming(evt) {
-      Gaia.lockScreen.unlock(true);
-      screen.mozEnabled = true;
-      screen.mozBrightness = 1.0;
-
-      var url = '../dialer/dialer.html';
-      var launchFunction = function launchDialer() {
-        WindowManager.launch(url);
-      };
-
-      var appWindow = WindowManager.getForegroundWindow();
-      if (appWindow && (appWindow.application.name != 'Dialer')) {
-        WindowManager.closeForegroundWindow();
-        appWindow.element.addEventListener('transitionend', function closed() {
-          appWindow.element.removeEventListener('transitionend', closed);
-
-          launchFunction();
-        });
-      } else {
-        launchFunction();
-      }
-
-    });
-  }
-
-  var apps = Gaia.AppManager.loadInstalledApps(function(apps) {
-    var rows = Math.ceil((window.innerHeight - 200) / 200);
-    var columns = Math.ceil((window.innerWidth - 100) / 150);
-    var pages = Math.floor(apps.length / (rows * columns)) + 1;
-
-    var appsGrid = new IconGrid('apps', columns, rows, pages, true);
-    var appsGridCount = 0;
-    for (var n = 0; n < apps.length; ++n) {
-      var app = apps[n];
-      appsGrid.add(n, app.icon, app.name, app.url);
-    }
-    appsGrid.dots = new Dots('dots', 'apps');
-    appsGrid.update();
-
-    window.addEventListener('resize', function() {
-      appsGrid.update();
-    });
-  });
-
-  window.addEventListener('keypress', function(evt) {
-    if (evt.keyCode == evt.DOM_VK_F5)
-      document.location.reload();
-  });
-
-  window.addEventListener('menu', function(evt) {
-    toggleSourceViewer(foregroundAppURL());
-  });
-
-  changeDisplayState();
-}
-
-// Update the clock and schedule a new update if appropriate
-function updateClock() {
-  // If the display is off, there is nothing to do here
-  if (displayState == 'off')
-    return;
-
-  var now = new Date();
-  var match = document.getElementsByClassName('time');
-  for (var n = 0; n < match.length; ++n) {
-    var element = match[n];
-    element.textContent = now.toLocaleFormat(element.dataset.format);
-  }
-
-  // Schedule another clock update when a new minute rolls around
-  var now = new Date();
-  var sec = now.getSeconds();
-  setTimeout(updateClock, (59 - sec) * 1000);
-=======
 function Dots(containerId, gridId) {
   this.containerId = containerId;
   this.gridId = gridId;
   this.container = document.getElementById(containerId);
   this.grid = document.getElementById(gridId);
->>>>>>> 3195feb9
 }
 
 Dots.prototype = {
