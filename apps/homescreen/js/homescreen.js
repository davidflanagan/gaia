/* -*- Mode: Java; tab-width: 2; indent-tabs-mode: nil; c-basic-offset: 2 -*- /
/* vim: set shiftwidth=2 tabstop=2 autoindent cindent expandtab: */

'use strict';

var _ = document.mozL10n.get;

var bookmarks = null;

// The appscreen is the main part of the homescreen: the part that
// displays icons that launch all of the installed apps.
var appscreen;

function startup() {
  // Set the 'lang' and 'dir' attributes to <html> when the page is translated
  var html = document.querySelector('html');
  var lang = document.mozL10n.language;
  html.lang = lang.code;
  html.dir = lang.direction;
  document.dir = lang.direction;

  if (!appscreen) { // first start: init
    appscreen = new AppScreen();

    var touchables = [
      document.getElementById('notifications-screen'),
      document.getElementById('statusbar')
    ];

    NotificationScreen.init(touchables);

    LockScreen.init();
    LockScreen.update(function fireHomescreenReady() {
      ScreenManager.turnScreenOn();

      new MessagesListener();
      new TelephonyListener();

      window.parent.postMessage('homescreenready', '*');
    });
  }
  else { // locale has been changed: rebuild app grid
    appscreen.build(true);
  }

  updateClock();
  updateBattery();
  updateConnection();

  // <body> children are hidden until the UI is translated
  document.body.classList.remove('hidden');
}

var LockScreen = {
  get overlay() {
    delete this.overlay;
    return this.overlay = document.getElementById('lockscreen');
  },

  locked: true,

  init: function lockscreen_init() {
    var events = ['touchstart', 'touchmove', 'touchend', 'keydown', 'keyup'];
    AddEventHandlers(LockScreen.overlay, this, events);

    // TODO We don't really want to unlock the homescreen here
    var telephony = navigator.mozTelephony;
    if (telephony) {
      telephony.addEventListener('incoming', (function incoming(evt) {
        this.unlock(true);
      }).bind(this));
    }
  },

  update: function lockscreen_update(callback) {
    var settings = window.navigator.mozSettings;
    if (!settings) {
      this.lock(true, callback);
      return;
    }

    var request = settings.getLock().get('lockscreen.enabled');
    request.addEventListener('success', (function onsuccess() {
      var value = request.result['lockscreen.enabled'];
      var enabled = typeof(value) == 'boolean' ? value : true;
      if (enabled) {
        this.lock(true, callback);
      } else {
        this.unlock(true, callback);
      }
    }).bind(this));

    request.addEventListener('error', (function onerror() {
      this.lock(true, callback);
    }).bind(this));
  },

  lock: function lockscreen_lock(instant, callback) {
    var style = this.overlay.style;

    if (this.locked) {
      if (instant) {
        style.MozTransition = style.MozTransform = '';
      } else {
        style.MozTransition = '-moz-transform 0.2s linear';
      }
      style.MozTransform = 'translateY(0)';
      if (callback)
        setTimeout(callback, 0, true);
      return;
    }

    this.locked = true;
    if (instant) {
      style.MozTransition = style.MozTransform = '';
    } else {
      style.MozTransition = '-moz-transform 0.2s linear';
      style.MozTransform = 'translateY(0)';
    }

    var evt = document.createEvent('CustomEvent');
    evt.initCustomEvent('locked', true, true, null);
    window.dispatchEvent(evt);

    // Wait for paint before firing callback
    if (!callback)
      return;

    var afterPaintCallback = function afterPaint() {
      window.removeEventListener('MozAfterPaint', afterPaintCallback);
      callback(true);
    };
    window.addEventListener('MozAfterPaint', afterPaintCallback);
  },

  unlock: function lockscreen_unlock(instant, callback) {
    var offset = '-100%';
    var style = this.overlay.style;

    if (!this.locked) {
      if (instant) {
        style.MozTransition = style.MozTransform = '';
      } else {
        style.MozTransition = '-moz-transform 0.2s linear';
      }
      style.MozTransform = 'translateY(' + offset + ')';
      if (callback)
        setTimeout(callback, 0, false);
      return;
    }

    this.locked = false;
    style.MozTransition = instant ? '' : '-moz-transform 0.2s linear';
    style.MozTransform = 'translateY(' + offset + ')';

    var evt = document.createEvent('CustomEvent');
    evt.initCustomEvent('unlocked', true, true, null);
    window.dispatchEvent(evt);

    if (callback)
      setTimeout(callback, 0, false);
  },

  onTouchStart: function lockscreen_touchStart(e) {
    this.startX = e.pageX;
    this.startY = e.pageY;
    this.moving = true;
  },

  onTouchMove: function lockscreen_touchMove(e) {
    if (this.moving) {
      var dy = Math.min(0, -(this.startY - e.pageY));
      var style = this.overlay.style;
      style.MozTransition = '';
      style.MozTransform = 'translateY(' + dy + 'px)';
    }
  },

  onTouchEnd: function lockscreen_touchend(e) {
    if (this.moving) {
      this.moving = false;
      var dy = Math.min(0, -(this.startY - e.pageY));
      if (dy > -window.innerHeight / 4)
        this.lock();
      else
        this.unlock();
    }
  },

  handleEvent: function lockscreen_handleEvent(e) {
    switch (e.type) {
      case 'touchstart':
        this.onTouchStart(e.touches[0]);
        this.overlay.setCapture(false);
        break;

      case 'touchmove':
        this.onTouchMove(e.touches[0]);
        break;

      case 'touchend':
        this.onTouchEnd(e.changedTouches[0]);
        document.releaseCapture();
        break;

      case 'keydown':
        if (e.keyCode != e.DOM_VK_SLEEP || !screen.mozEnabled)
          return;

        this._timeout = window.setTimeout(function() {
          SleepMenu.show();
        }, 1500);
        break;

      case 'keyup':
        if (e.keyCode != e.DOM_VK_SLEEP || SleepMenu.visible)
          return;
        window.clearTimeout(this._timeout);

        if (screen.mozEnabled) {
          this.update(function lockScreenCallback() {
            ScreenManager.turnScreenOff();
          });
        } else {
          // XXX: screen could be turned off by idle service instead of us.
          // Update the lockscreen again when turning the screen on.
          // (home screen would still flash when USB is plugged in)
          this.update(function lockScreenCallback() {
            ScreenManager.turnScreenOn();
          });
          //ScreenManager.turnScreenOn();
        }

        e.preventDefault();
        e.stopPropagation();
        break;

      default:
        return;
    }
    e.preventDefault();
  }

};

var NotificationScreen = {
  get touchable() {
    return this.touchables[this.locked ? 0 : 1];
  },

  get screenHeight() {
    var screenHeight = this._screenHeight;
    if (!screenHeight) {
      screenHeight = this.touchables[0].getBoundingClientRect().height;
      this._screenHeight = screenHeight;
    }
    return screenHeight;
  },

  get container() {
    delete this.container;
    return this.container = document.getElementById('notifications-container');
  },

  init: function ns_init(touchables) {
    this.touchables = touchables;
    this.attachEvents(touchables);

    window.addEventListener('mozChromeEvent', function(e) {
      var detail = e.detail;
      if (e.detail.type == 'desktop-notification') {
        NotificationScreen.addNotification('desktop-notification',
                                            detail.title, detail.text,
                                            detail.id);

        var hasNotifications = document.getElementById('state-notifications');
        hasNotifications.dataset.visible = 'true';
      }
    }, false);

    var self = this;
    var notifications = this.container;
    notifications.addEventListener('click', function notificationClick(evt) {
      var target = evt.target;
      var closing = false;

      // Handling the close button
      if (target.classList.contains('close')) {
        closing = true;
        target = target.parentNode;
      }

      self.removeNotification(target);

      var type = target.dataset.type;
      if (type != 'desktop-notification')
        return;

      var event = document.createEvent('CustomEvent');
      event.initCustomEvent('mozContentEvent', true, true, {
        type: closing ?
          'desktop-notification-close' : 'desktop-notification-click',
        id: target.dataset.notificationID
      });
      window.dispatchEvent(event);

      // And hide the notification tray
      if (!closing)
        self.unlock();
    });
  },

  onTouchStart: function ns_onTouchStart(e) {
    this.startX = e.pageX;
    this.startY = e.pageY;
    this.onTouchMove({ pageY: e.pageY + 32 });
  },

  onTouchMove: function ns_onTouchMove(e) {
    var dy = -(this.startY - e.pageY);
    if (this.locked)
      dy += this.screenHeight;
    dy = Math.min(this.screenHeight, dy);

    var style = this.touchables[0].style;
    style.MozTransition = '';
    style.MozTransform = 'translateY(' + dy + 'px)';
  },

  onTouchEnd: function ns_onTouchEnd(e) {
    var dy = -(this.startY - e.pageY);
    var offset = Math.abs(dy);
    if ((!this.locked && offset > this.screenHeight / 4) ||
        (this.locked && offset < 10))
      this.lock();
    else
      this.unlock();
  },

  unlock: function ns_unlock(instant) {
    var style = this.touchables[0].style;
    style.MozTransition = instant ? '' : '-moz-transform 0.2s linear';
    style.MozTransform = 'translateY(0)';
    this.locked = false;
  },

  lock: function ns_lock(dy) {
    var style = this.touchables[0].style;
    style.MozTransition = '-moz-transform 0.2s linear';
    style.MozTransform = 'translateY(100%)';
    this.locked = true;
  },

  attachEvents: function ns_attachEvents(view) {
    AddEventHandlers(window, this, ['touchstart', 'touchmove', 'touchend']);
  },

  detachEvents: function ns_detachEvents() {
    RemoveEventHandlers(window, this, ['touchstart', 'touchmove', 'touchend']);
  },

  handleEvent: function(evt) {
    var target = evt.target;
    switch (evt.type) {
    case 'touchstart':
      if (target != this.touchable)
        return;
      this.active = true;

      target.setCapture(this);
      this.onTouchStart(evt.touches[0]);
      break;
    case 'touchmove':
      if (!this.active)
        return;

      this.onTouchMove(evt.touches[0]);
      break;
    case 'touchend':
      if (!this.active)
        return;
      this.active = false;

      document.releaseCapture();
      this.onTouchEnd(evt.changedTouches[0]);
      break;
    default:
      return;
    }

    evt.preventDefault();
  },

  addNotification: function ns_addNotification(type, nTitle, body, nID) {
    var notifications = this.container;
    // First look if there is already one message from the same
    // source. If there is one, let's aggregate them.
    var smsNotifSelector = 'div[data-type="sms"]';
    var children = notifications.querySelectorAll(smsNotifSelector);
    for (var i = 0; i < children.length; i++) {
      var notification = children[i];
      if (notification.dataset.sender != nTitle)
        continue;

      var unread = parseInt(notification.dataset.count) + 1;
      var msg = _('unreadMessages', { n: unread });
      notification.querySelector('div.detail').textContent = msg;
      return;
    }

    var notification = document.createElement('div');
    notification.className = 'notification';
    notification.dataset.type = type;

    if (type == 'sms') {
      notification.dataset.count = 1;
      notification.dataset.sender = nTitle;
    }

    if (type == 'desktop-notification') {
      notification.dataset.notificationID = nID;
    }

    var title = document.createElement('div');
    title.textContent = nTitle;
    notification.appendChild(title);

    var message = document.createElement('div');
    message.classList.add('detail');
    message.textContent = body;
    notification.appendChild(message);

    var close = document.createElement('a');
    close.className = 'close';
    notification.appendChild(close);

    notifications.appendChild(notification);
  },

  removeNotification: function ns_removeNotification(notification) {
    notification.parentNode.removeChild(notification);

    // Hiding the notification indicator in the status bar
    // if this is the last desktop notification
    var notifSelector = 'div[data-type="desktop-notification"]';
    var desktopNotifications = this.container.querySelectorAll(notifSelector);
    if (desktopNotifications.length == 0) {
      var hasNotifications = document.getElementById('state-notifications');
      delete hasNotifications.dataset.visible;
    }
  },

  removeNotifications: function ns_removeNotifications(type) {
    var notifications = this.container;
    var typeSelector = 'div[data-type="' + type + '"]';
    var children = notifications.querySelectorAll(typeSelector);
    for (var i = children.length - 1; i >= 0; i--) {
      var notification = children[i];
      notification.parentNode.removeChild(notification);
    }
  }
};



// Update the clock and schedule a new update if appropriate
function updateClock() {
  if (!screen.mozEnabled)
    return;

  var now = new Date();
  var match = document.getElementsByClassName('time');
  for (var n = 0; n < match.length; ++n) {
    var element = match[n];
    element.textContent = now.toLocaleFormat(element.dataset.format);
  }

  // Schedule another clock update when a new minute rolls around
  var now = new Date();
  var sec = now.getSeconds();
  setTimeout(updateClock, (59 - sec) * 1000);
}

function updateBattery() {
  var battery = window.navigator.mozBattery;
  if (!battery)
    return;

  // If the display is off, there is nothing to do here
  if (!screen.mozEnabled) {
    battery.removeEventListener('chargingchange', updateBattery);
    battery.removeEventListener('levelchange', updateBattery);
    battery.removeEventListener('statuschange', updateBattery);
    return;
  }

  var elements = document.getElementsByClassName('battery');
  for (var n = 0; n < elements.length; ++n) {
    var element = elements[n];
    var fuel = element.children[0];
    var level = battery.level * 100;

    var charging = element.children[1];
    if (battery.charging) {
      charging.hidden = false;
      fuel.className = 'charging';
      fuel.style.minWidth = (level / 5.88) + 'px';
    } else {
      charging.hidden = true;

      fuel.style.minWidth = fuel.style.width = (level / 5.88) + 'px';
      if (level <= 10)
        fuel.className = 'critical';
      else if (level <= 30)
        fuel.className = 'low';
      else
        fuel.className = '';
    }
  }

  // Make sure we will be called for any changes to the battery status
  battery.addEventListener('chargingchange', updateBattery);
  battery.addEventListener('levelchange', updateBattery);
  battery.addEventListener('statuschange', updateBattery);
}


function updateConnection() {
  var conn = window.navigator.mozMobileConnection;
  if (!conn) {
    return;
  }

  if (!screen.mozEnabled) {
    conn.removeEventListener('cardstatechange', updateConnection);
    conn.removeEventListener('connectionchange', updateConnection);
    return;
  }

  // Update the operator name / SIM status.
  var title = '';
  if (conn.cardState == 'absent') {
    title = _('noSimCard');
  } else if (!conn.connected) {
    title = _('connecting');
  } else {
    if (conn.roaming) {
      title = _('roaming', { operator: (conn.operator || '') });
    } else {
      title = conn.operator || '';
    }
  }
  document.getElementById('titlebar').textContent = title;

  // Update the signal strength bars.
  var signalElements = document.querySelectorAll('#signal > span');
  for (var i = 0; i < 4; i++) {
    var haveSignal = (i < conn.bars);
    var el = signalElements[i];
    if (haveSignal) {
      el.classList.add('haveSignal');
    } else {
      el.classList.remove('haveSignal');
    }
  }

  conn.addEventListener('cardstatechange', updateConnection);
  conn.addEventListener('connectionchange', updateConnection);
}

var SoundManager = {
  currentVolume: 5,
  changeVolume: function soundManager_changeVolume(delta) {
    activePhoneSound = true;

    var volume = this.currentVolume + delta;
    this.currentVolume = volume = Math.max(0, Math.min(10, volume));

    var notification = document.getElementById('volume');
    if (volume == 0) {
      notification.classList.add('vibration');
    } else {
      notification.classList.remove('vibration');
    }

    var steps = notification.children;
    for (var i = 0; i < steps.length; i++) {
      var step = steps[i];
      if (i < volume)
        step.classList.add('active');
      else
        step.classList.remove('active');
    }

    notification.classList.add('visible');
    if (this._timeout)
      window.clearTimeout(this._timeout);

    this._timeout = window.setTimeout(function hideSound() {
      notification.classList.remove('visible');
    }, 3000);
  }
};

var SleepMenu = {
  get element() {
    delete this.element;
    return this.element = document.getElementById('sleep');
  },

  get visible() {
    return this.element.classList.contains('visible');
  },

  show: function sleepmenu_show() {
    this.element.classList.add('visible');
  },

  hide: function sleepmenu_hide() {
    this.element.classList.remove('visible');
  },

  handleEvent: function sleepmenu_handleEvent(evt) {
    if (!this.visible)
      return;

    switch (evt.type) {
      case 'click':
        var action = evt.target.dataset.value;
        switch (action) {
          case 'airplane':
            // XXX There is no API for that yet
            break;
          case 'silent':
            activePhoneSound = false;

            var settings = window.navigator.mozSettings;
            if (settings)
              settings.getLock().set({ 'phone.ring.incoming': false});

            document.getElementById('silent').hidden = true;
            document.getElementById('normal').hidden = false;
            break;
          case 'normal':
            activePhoneSound = true;

            var settings = window.navigator.mozSettings;
            if (settings)
              settings.getLock().set({'phone.ring.incoming': true});

            document.getElementById('silent').hidden = false;
            document.getElementById('normal').hidden = true;
            break;
          case 'restart':
            navigator.mozPower.reboot();
            break;
          case 'power':
            navigator.mozPower.powerOff();
            break;
        }
        this.hide();
        break;

      case 'keyup':
        if (evt.keyCode == evt.DOM_VK_ESCAPE ||
            evt.keyCode == evt.DOM_VK_HOME) {

            this.hide();
            evt.preventDefault();
            evt.stopPropagation();
         }
        break;
    }
  }
};
window.addEventListener('click', SleepMenu, true);
window.addEventListener('keyup', SleepMenu, true);


var SettingsListener = {
  _callbacks: {},

  init: function sl_init() {
    if ('mozSettings' in navigator && navigator.mozSettings)
      navigator.mozSettings.onsettingchange = this.onchange.bind(this);
  },

  onchange: function sl_onchange(evt) {
    var callback = this._callbacks[evt.settingName];
    if (callback) {
      callback(evt.settingValue);
    }
  },

  observe: function sl_observe(name, defaultValue, callback) {
    var settings = window.navigator.mozSettings;
    if (!settings) {
      setTimeout(function() { callback(defaultValue); });
      return;
    }

    var req = settings.getLock().get(name);
    req.addEventListener('success', (function onsuccess() {
      callback(typeof(req.result[name]) != 'undefined' ? req.result[name]
                                                       : defaultValue);
    }));

    this._callbacks[name] = callback;
  }
};

SettingsListener.init();

/* === Source View === */
var SourceView = {
  get viewer() {
    return document.getElementById('appViewsource');
  },

  get active() {
    return !this.viewer ? false : this.viewer.style.visibility === 'visible';
  },

  show: function sv_show(url) {
    var viewsource = this.viewer;
    if (!viewsource) {
      var style = '#appViewsource { ' +
                  '  position: absolute;' +
                  '  top: -moz-calc(10%);' +
                  '  left: -moz-calc(10%);' +
                  '  width: -moz-calc(80% - 2 * 15px);' +
                  '  height: -moz-calc(80% - 2 * 15px);' +
                  '  visibility: hidden;' +
                  '  margin: 15px;' +
                  '  background-color: white;' +
                  '  opacity: 0.92;' +
                  '  color: black;' +
                  '  z-index: 9999;' +
                  '}';
      document.styleSheets[0].insertRule(style, 0);

      viewsource = document.createElement('iframe');
      viewsource.id = 'appViewsource';
      document.body.appendChild(viewsource);

      window.addEventListener('locked', this);
    }

    var url = WindowManager.getDisplayedApp();
    if (!url)
      // Assume the home screen is the visible app.
      url = window.location.toString();
    viewsource.src = 'view-source: ' + url;
    viewsource.style.visibility = 'visible';
  },

  hide: function sv_hide() {
    var viewsource = this.viewer;
    if (viewsource) {
      viewsource.style.visibility = 'hidden';
      viewsource.src = 'about:blank';
    }
  },

  toggle: function sv_toggle() {
    this.active ? this.hide() : this.show();
  },

  handleEvent: function sv_handleEvent(evt) {
    switch (evt.type) {
      case 'locked':
        this.hide();
        break;
    }
  }
};

/* === Debug GridView === */
var GridView = {
  get grid() {
    return document.getElementById('debug-grid');
  },

  get visible() {
    return this.grid && this.grid.style.display === 'block';
  },

  hide: function gv_hide() {
    if (this.grid)
      this.grid.style.display = 'none';
  },

  show: function gv_show() {
    var grid = this.grid;
    if (!grid) {
      var style = '#debug-grid {' +
                  '  position: absolute;' +
                  '  top: 0;' +
                  '  left: 0;' +
                  '  display: none;' +
                  '  width: 480px;' +
                  '  height: 800px;' +
                  '  background: url(images/grid.png);' +
                  '  z-index: 20002;' +
                  '  opacity: 0.2;' +
                  '  pointer-events: none;' +
                  '}';
      document.styleSheets[0].insertRule(style, 0);

      grid = document.createElement('div');
      grid.id = 'debug-grid';

      document.body.appendChild(grid);
    }

    grid.style.display = 'block';
  },

  toggle: function gv_toggle() {
    this.visible ? this.hide() : this.show();
  }
};

SettingsListener.observe('debug.grid.enabled', false, function(value) {
  !!value ? GridView.show() : GridView.hide();
});

/* === Language === */
SettingsListener.observe('language.current', 'en-US', function(value) {
  // change language -- this triggers startup() and a rebuild
  document.mozL10n.language.code = value;
});

/* === Wallpapers === */
SettingsListener.observe('homescreen.wallpaper', 'default.png', function(value) {
  var home = document.getElementById('home');
  home.style.backgroundImage = 'url(style/themes/default/backgrounds/' + value + ')';
});

/* === Ring Tone === */
var selectedPhoneSound = "";
SettingsListener.observe('homescreen.ring', 'classic.wav', function(value) {
    selectedPhoneSound = 'style/ringtones/' + value;
});

var activePhoneSound = true;
SettingsListener.observe('phone.ring.incoming', true, function(value) {
  activePhoneSound = !!value;
});

/* === Vibration === */
var activateVibration = false;
SettingsListener.observe('phone.vibration.incoming', false, function(value) {
  activateVibration = !!value;
});

/* === Invert Display === */
SettingsListener.observe('accessibility.invert', false, function(value) {
  var screen = document.getElementById('screen');
  if (value)
    screen.classList.add('accessibility-invert');
  else
    screen.classList.remove('accessibility-invert');
});

/* === KeyHandler === */
var KeyHandler = {
  kRepeatTimeout: 700,
  kRepeatRate: 100,

  repeatKey: function kh_repeatKey(actionCallback) {
    actionCallback();
    clearTimeout(this._timer);
    this._timer = setTimeout((function volumeTimeout() {
      actionCallback();
      this._timer = setInterval(function volumeInterval() {
        actionCallback();
      }, this.kRepeatRate);
    }).bind(this), this.kRepeatTimeout);
  },

  handleEvent: function kh_handleEvent(evt) {
    if (!screen.mozEnabled)
      return;

    switch (evt.type) {
      case 'keydown':
        switch (evt.keyCode) {
          case evt.DOM_VK_PAGE_UP:
            this.repeatKey((function repeatKeyCallback() {
              if (SoundManager.currentVolume == 10) {
                clearTimeout(this._timer);
                return;
              }
              SoundManager.changeVolume(1);
            }).bind(this));
            break;

          case evt.DOM_VK_PAGE_DOWN:
            this.repeatKey((function repeatKeyCallback() {
              if (SoundManager.currentVolume == 0) {
                clearTimeout(this._timer);
                return;
              }
              SoundManager.changeVolume(-1);
            }).bind(this));
            break;
        }
        break;
      case 'keyup':
        switch (evt.keyCode) {
          case evt.DOM_VK_PAGE_UP:
          case evt.DOM_VK_PAGE_DOWN:
            clearTimeout(this._timer);
            break;

          case evt.DOM_VK_CONTEXT_MENU:
            SourceView.toggle();
            break;

          case evt.DOM_VK_F6:
            document.location.reload();
            break;
        }
        break;
    }
  }
};

window.addEventListener('keydown', KeyHandler);
window.addEventListener('keyup', KeyHandler);

/* === Screen Manager === */
var ScreenManager = {
  preferredBrightness: 0.5,
  toggleScreen: function lockscreen_toggleScreen() {
    if (screen.mozEnabled)
      this.turnScreenOff();
    else
      this.turnScreenOn();
  },

  turnScreenOff: function lockscreen_turnScreenOff() {
    if (!screen.mozEnabled)
      return false;

    screen.mozEnabled = false;

    this.preferredBrightness = screen.mozBrightness;
    screen.mozBrightness = 0.0;

    updateClock();
    updateBattery();
    updateConnection();

    return true;
  },

  turnScreenOn: function lockscreen_turnScreenOn() {
    if (screen.mozEnabled)
      return false;

    screen.mozEnabled = true;

    screen.mozBrightness = this.preferredBrightness;

    updateClock();
    updateBattery();
    updateConnection();

    return true;
  }
};

SettingsListener.observe('screen.brightness', 0.5, function(value) {
  ScreenManager.preferredBrightness = screen.mozBrightness = parseFloat(value);
});

/* === MessagesListener === */
var MessagesListener = function() {
  var messages = navigator.mozSms;
  if (!messages)
    return;

  var notifications = document.getElementById('notifications-container');
  notifications.addEventListener('click', function notificationClick(evt) {
    var notification = evt.target;
    var sender = notification.dataset.sender;
    var type = notification.dataset.type;
    if ((type != 'sms') || (!sender))
      return;

    NotificationScreen.unlock(true);

    // We'd really like to launch the SMS app to show
    // a particular sender, but don't have a good way to do it.
    // This should be replaced with a web intent or similar.
    WindowManager.launch('http://sms.' + domain
                         /* +'?sender=' + sender*/);
  });

  var hasMessages = document.getElementById('state-messages');
  function showMessage(sender, body) {
    hasMessages.dataset.visible = 'true';

    NotificationScreen.addNotification('sms', sender, body);
  }

  messages.addEventListener('received', function received(evt) {
    var message = evt.message;
    showMessage(message.sender, message.body);
  });

  window.addEventListener('appopen', function onAppOpen(evt) {
    // If the sms application is opened, just delete all messages
    // notifications
    var applicationURL = evt.detail.url;
    var matcher = new RegExp('/sms\.' + domain);
    if (!matcher.test(applicationURL))
      return;

    delete hasMessages.dataset.visible;
    NotificationScreen.removeNotifications('sms');
  });
};

/* === TelephoneListener === */
var TelephonyListener = function() {
  var telephony = navigator.mozTelephony;
  if (!telephony)
    return;

  telephony.addEventListener('incoming', function incoming(evt) {
    ScreenManager.turnScreenOn();

    var vibrateInterval = 0;
    if (activateVibration) {
      vibrateInterval = window.setInterval(function vibrate() {
        try {
          navigator.mozVibrate([200]);
        } catch (e) {}
      }, 600);
    }

    var ringtonePlayer = document.getElementById('ringtone-player');
    if (activePhoneSound && selectedPhoneSound) {
      ringtonePlayer.src = selectedPhoneSound;
      ringtonePlayer.play();
    }

    telephony.calls.forEach(function(call) {
      if (call.state == 'incoming') {
        call.onstatechange = function() {
          call.oncallschanged = null;
          ringtonePlayer.pause();
          ringtonePlayer.src = "";
          window.clearInterval(vibrateInterval);
        };
      }
    });

    WindowManager.launch('http://dialer.' + domain);
  });
<<<<<<< HEAD
=======

  // Handling the missed call notification
  var hasMissedCalls = document.getElementById('state-calls');

  window.addEventListener('message', function settingChange(evt) {
    if ((evt.data) && (typeof(evt.data) != 'string') &&
        (evt.data.type) && (evt.data.type == 'missed-call')) {

      hasMissedCalls.dataset.visible = 'true';
      NotificationScreen.addNotification('call', evt.data.sender, 'Missed call');
    }
  });

  window.addEventListener('appopen', function onAppOpen(evt) {
    // If the dialer application is opened, just delete all messages
    // notifications
    var applicationURL = evt.detail.url;

    var matcher = new RegExp('/dialer\.' + domain);
    if (!matcher.test(applicationURL))
      return;

    delete hasMissedCalls.dataset.visible;
    NotificationScreen.removeNotifications('call');
  });

  var notifications = document.getElementById('notifications-container');
  notifications.addEventListener('click', function notificationClick(evt) {
    var notification = evt.target;
    var sender = notification.dataset.sender;
    var type = notification.dataset.type;
    if (type != 'call')
      return;

    NotificationScreen.unlock(true);

    // FIXME: we'd really like to launch the the "Recent calls" view
    // of the dialer app, but don't have a good way to do it.
    // This should be replaced with a web intent or similar.
    WindowManager.launch('http://dialer.' + domain
                         /* '?choice=recents' */);
  });
>>>>>>> de445774
};

/* === AppScreen === */
function AppScreen() {
  this.installedApps = {};
  var appscreen = this;

  navigator.mozApps.mgmt.getAll().onsuccess = function(e) {
    var apps = e.target.result;
    
    var lastSlash = new RegExp(/\/$/);
    var currentHost = document.location.toString().replace(lastSlash, '');
    apps.forEach(function(app) {
      if (app.origin.replace(lastSlash, '') == currentHost)
        return;
      appscreen.installedApps[app.origin] = app;
    });

    var req = new XMLHttpRequest();
    req.open('GET', 'js/bookmarks.json', true);
    req.responseType = 'json';
    req.send(null);

    req.onload = function bookmarks_load(evt) {
      bookmarks = req.response;
      appscreen.build();
    };

    req.onerror = function bookmarks_error(evt) {
      appscreen.build();
    };
  };

  // Listen for app installation requests
  window.addEventListener('mozChromeEvent', function(e) {
    if (e.detail.type === 'webapps-ask-install') {

      var app = e.detail.app;

      // Note: we could use `requestPermission(_('install', app), ...)`
      var name = app.manifest.name;
      if (app.manifest.locales &&
          app.manifest.locales[lang] &&
          app.manifest.locales[lang].name)
        name = app.manifest.locales[lang].name;
      requestPermission(_('install', { name: name, origin: app.origin }),
                        function() { sendResponse(e.detail.id, true); },
                        function() { sendResponse(e.detail.id, false); });
    }

    // This is how we say yes or no to the request after the user decides
    function sendResponse(id, allow) {
      var event = document.createEvent('CustomEvent');
      event.initCustomEvent('mozContentEvent', true, true, {
        id: id,
        type: allow ? 'webapps-install-granted' : 'webapps-install-denied'
      });
      window.dispatchEvent(event);
    }
  });

  window.addEventListener('resize', function() {
    appscreen.grid.update();
  });

  // Installing these handlers on desktop causes JS execution to stop silently,
  // so work around that for now here.
  if (navigator.userAgent.indexOf('Mobile') != -1) {
    // Listen for app installations and rebuild the appscreen when we get one
    navigator.mozApps.mgmt.oninstall = function(event) {
      var newapp = event.application;
      appscreen.installedApps[newapp.origin] = newapp;
      appscreen.build(true);
    };

    // Do the same for uninstalls
    navigator.mozApps.mgmt.onuninstall = function(event) {
      var newapp = event.application;
      delete appscreen.installedApps[newapp.origin];
      appscreen.build(true);
    };
  }
}

// Look up the app object for a specified app origin
AppScreen.prototype.getAppByOrigin = function getAppByOrigin(origin) {
  return this.installedApps[origin];
};

// Populate the appscreen with icons. The constructor automatically calls this.
// But we also call it when new apps are installed or when the locale changes.
AppScreen.prototype.build = function(rebuild) {
  var startpage = 0;

  if (rebuild) {
    // FIXME: the commented code below is not working for me.
    // After the screen is rebuilt each gesture generates multiple events
    // and the uninstall dialog does not behave right
    // So here I'm trying something more heavy handed to blow away
    // the event listeners:

    // Remember the page we're on so that after rebuild we can stay there.
    startpage = this.grid.currentPage;

    document.getElementById('home').innerHTML =
      '<div id="apps"></div><div id="dots"></div><div id="shortcuts"></div>';

    /*
    // We're rebuilding the app screen, not creating it for the first time,
    // so first we've got to get rid of the old
    var container = document.getElementById('apps');

    // This undoes code in the IconGrid() construtor.
    // FIXME: kind of ugly to have to put this here.
    RemoveEventHandlers(container,
                        this.grid,
                        ['touchstart', 'touchmove', 'touchend']);

    container.innerHTML = "";
    document.getElementById('dots').innerHTML = "";
    */
  }

  // Create the widgets
  this.grid = new IconGrid('apps');
  this.grid.dots = new Dots('dots', 'apps');

  // The current language for localizing app names
  var lang = document.mozL10n.language.code;

  for (var origin in this.installedApps) {
    var app = this.installedApps[origin];

    // Most apps will host their own icons at their own origin.
    // If no icon is defined we'll get this undefined one.
    var icon = 'http://' + document.location.host + '/style/icons/Unknown.png';
    if (app.manifest.icons) {
      if ('120' in app.manifest.icons) {
        icon = app.manifest.icons['120'];
      }
      else {
        // Get all sizes
        var sizes = Object.keys(app.manifest.icons).map(parseInt);
        // Largest to smallest
        sizes.sort(function(x, y) { return y - x; });
        icon = app.manifest.icons[sizes[0]];
      }
    }

    // If the icons is a fully-qualifed URL, leave it alone
    // (technically, manifests are not supposed to have those)
    // Otherwise, prefix with the app origin
    if (icon.indexOf(':') == -1) {
      // XXX it looks like the homescreen can't load images from other origins (WTF??)
      // so use the ones from the url host for now
      // icon = app.origin + icon;
      icon = 'http://' + document.location.host + icon;
    }

    // Localize the app name
    var name = app.manifest.name;
    if (app.manifest.locales &&
        app.manifest.locales[lang] &&
        app.manifest.locales[lang].name)
      name = app.manifest.locales[lang].name;

    this.grid.add(icon, name, origin);
  }

  for (var name in bookmarks) {
    var bookmark = bookmarks[name];
    var icon = document.location + bookmark.icon;
    this.grid.add(icon, name, bookmark.url);
  }

  this.grid.update();
  this.grid.setPage(startpage);
};

function DefaultPhysics(iconGrid) {
  this.iconGrid = iconGrid;
  this.moved = false;
  this.touchState = {
    active: false,
    startX: 0,
    startY: 0,
    timer: null,
    initialTarget: null
  };
}

// How long do you have to hold your finger still over an icon
// before triggering an uninstall rather than a launch.
DefaultPhysics.HOLD_INTERVAL = 1000;
// How many pixels can you move your finger before a tap becomes
// a flick or a pan?
DefaultPhysics.SMALL_MOVE = 20;
// How long can your finger be on the screen before a flick becomes a pan?
DefaultPhysics.FLICK_TIME = 200;

DefaultPhysics.prototype = {
  onTouchStart: function(e) {
    var touchState = this.touchState;
    touchState.active = true;
    touchState.startTime = e.timeStamp;
    touchState.startX = e.pageX;
    touchState.startY = e.pageY;

    // If this timer triggers and the user hasn't moved their finger
    // then this is a hold rather than a tap.
    touchState.timer = setTimeout(this.onHoldTimeout.bind(this),
                                  DefaultPhysics.HOLD_INTERVAL);

    // For tap and hold gestures, we keep track of what icon
    // the touch started on. Even if it strays slightly into another
    // nearby icon, the initial touch is probably what the user wanted.
    touchState.initialTarget = e.target;
  },

  onTouchMove: function(e) {
    var touchState = this.touchState;

    // If we move more than a small amount this is not a hold, so
    // cancel the timer if it is still running
    if (touchState.timer &&
        (Math.abs(touchState.startX - e.pageX) > DefaultPhysics.SMALL_MOVE ||
         Math.abs(touchState.startX - e.pageX) > DefaultPhysics.SMALL_MOVE)) {
      clearTimeout(touchState.timer);
      touchState.timer = null;
    }

    if (!touchState.active)
      return;

    this.iconGrid.pan(-(touchState.startX - e.pageX));
    e.stopPropagation();
  },

  onTouchEnd: function(e) {
    var touchState = this.touchState;

    // If the timer hasn't triggered yet, cancel it before it does
    if (touchState.timer) {
      clearTimeout(touchState.timer);
      touchState.timer = null;
    }

    if (!touchState.active)
      return;
    touchState.active = false;

    var startX = touchState.startX;
    var endX = e.pageX;
    var diffX = endX - startX;
    var dir = (diffX > 0) ? -1 : 1;
    if (document.dir == 'rtl')
      dir = -dir;

    var quick = (e.timeStamp - touchState.startTime <
                 DefaultPhysics.FLICK_TIME);
    var small = Math.abs(diffX) <= DefaultPhysics.SMALL_MOVE;

    var flick = quick && !small;
    var tap = small;
    var drag = !quick;

    var iconGrid = this.iconGrid;
    var currentPage = iconGrid.currentPage;
    if (tap) {
      iconGrid.tap(touchState.initialTarget);
      iconGrid.setPage(currentPage, 0);
      return;
    } else if (flick) {
      iconGrid.setPage(currentPage + dir, 0.2);
    } else { // drag
      if (Math.abs(diffX) < window.innerWidth / 2)
        iconGrid.setPage(currentPage, 0.2);
      else
        iconGrid.setPage(currentPage + dir, 0.2);
    }
    e.stopPropagation();
  },

  // Triggered if the user holds their finger on the screen for
  // DefaultPhysics.HOLD_INTERVAL ms without moving more than
  // DefaultPhyiscs.SMALL_MOVE pixels horizontally or vertically
  onHoldTimeout: function() {
    var touchState = this.touchState;
    touchState.timer = null;
    touchState.active = false;
    this.iconGrid.hold(touchState.initialTarget);
  }
};

var Mouse2Touch = {
  'mousedown': 'touchstart',
  'mousemove': 'touchmove',
  'mouseup': 'touchend'
};

var Touch2Mouse = {
  'touchstart': 'mousedown',
  'touchmove': 'mousemove',
  'touchend': 'mouseup'
};

var ForceOnWindow = {
  'touchmove': true,
  'touchend': true
};

function AddEventHandlers(target, listener, eventNames) {
  for (var n = 0; n < eventNames.length; ++n) {
    var name = eventNames[n];
    target = ForceOnWindow[name] ? window : target;
    name = Touch2Mouse[name] || name;
    target.addEventListener(name, {
      handleEvent: function(e) {
        if (Mouse2Touch[e.type]) {
          var original = e;
          e = {
            type: Mouse2Touch[original.type],
            target: original.target,
            touches: [original],
            preventDefault: function() {
              original.preventDefault();
            }
          };
          e.changedTouches = e.touches;
        }
        return listener.handleEvent(e);
      }
    }, true);
  }
}

function RemoveEventHandlers(target, listener, eventNames) {
  for (var n = 0; n < eventNames.length; ++n) {
    var name = eventNames[n];
    target = ForceOnWindow[name] ? window : target;
    name = Touch2Mouse[name] || name;
    target.removeEventListener(name, listener);
  }
}

function IconGrid(containerId) {
  this.containerId = containerId;
  this.container = document.getElementById(containerId);
  this.icons = [];
  this.currentPage = 0;
  this.physics = new DefaultPhysics(this);

  // install event handlers
  var events = ['touchstart', 'touchmove', 'touchend'];
  AddEventHandlers(this.container, this, events);
}

IconGrid.prototype = {
  add: function(iconUrl, label, action) {
    var icons = this.icons;
    var icon = { iconUrl: iconUrl, label: label, action: action };
    icon.index = icons.length;
    icons.push(icon);
  },

  remove: function(icon) {
    this.icons.splice(icon.index);
  },

  // reflow the icon grid
  update: function() {
    var container = this.container;
    var icons = this.icons;

    // get pages divs
    var pages = [];
    var rule = '#' + this.containerId + '> .page';
    var children = document.querySelectorAll(rule);
    for (var n = 0; n < children.length; n++) {
      var element = children[n];
      pages[element.id] = element;
    }

    // get icon divs
    var iconDivs = [];

    rule = '#' + this.containerId + '> .page > .icon';
    children = document.querySelectorAll(rule);
    for (var n = 0; n < children.length; n++) {
      var element = children[n];
      iconDivs[element.id] = element;
    }

    // issue #723 - The calculation of the width/height of the icons
    // should be dynamic and not hardcoded like that. The reason why it
    // it is done like that at this point is because there is no icon
    // when the application starts and so there is nothing to calculate
    // against.
    container.style.minHeight = container.style.maxHeight = '';
    var iconHeight = 196;
    var iconWidth = 132;

    var rect = container.getBoundingClientRect();
    var rows = Math.max(1, Math.floor(rect.height / iconHeight));
    var columns = Math.max(1, Math.floor(rect.width / iconWidth));

    var targetHeight = iconHeight * rows + 'px';
    container.style.minHeight = container.style.maxHeight = targetHeight;

    // adjust existing pages and create new ones as needed
    var itemsPerPage = rows * columns;
    var pageCount = Math.ceil(icons.length / itemsPerPage);
    for (var n = 0; n < pageCount; n++) {
      var page = pages[n];
      if (page)
        continue;

      page = document.createElement('div');
      page.id = n;
      page.className = 'page';
      container.appendChild(page);

      pages[n] = page;
    }

    // remove pages we don't need
    for (var key in pages) {
      if (key >= pageCount) {
        container.removeChild(pages[key]);
        pages[key] = null;
      }
    }


    // adjust existing icons and create new ones as needed
    var iconsCount = icons.length;
    for (var n = 0; n < iconsCount; ++n) {
      var icon = icons[n];

      var iconDiv = iconDivs[n];
      if (!iconDiv) { // missing icon
        iconDiv = document.createElement('div');
        iconDiv.id = n;
        iconDiv.className = 'icon';
        iconDiv.style.backgroundImage = 'url("' + icon.iconUrl + '")';
        iconDiv.dataset.url = icon.action;

        var centerDiv = document.createElement('div');
        centerDiv.className = 'img';
        iconDiv.appendChild(centerDiv);

        var labelDiv = document.createElement('div');
        labelDiv.className = 'label';
        iconDiv.appendChild(labelDiv);

        if (labelDiv.textContent != icon.label)
          labelDiv.textContent = icon.label;

        iconDivs[n] = iconDiv;
      }

      var pageOfIcon = Math.floor(n / itemsPerPage);
      pages[pageOfIcon].appendChild(iconDiv);
    }

    // remove icons we don't need
    for (var key in iconDivs) {
      if (key > iconsCount) {
        iconDivs[key].parentNode.removeChild(iconDivs[key]);
        iconDivs[key] = null;
      }
    }

    // update paginator, if we have one
    var dots = this.dots;
    if (dots)
      dots.update(this.currentPage);
  },

  pan: function(x, duration) {
    var pages = this.container.childNodes;
    var currentPage = this.currentPage;
    for (var n = 0; n < pages.length; ++n) {
      var page = pages[n];

      var calc = (document.dir == 'ltr') ?
        (n - currentPage) + '00% + ' + x + 'px' :
        (currentPage - n) + '00% - ' + x + 'px';

      var style = page.style;
      style.MozTransform = 'translateX(-moz-calc(' + calc + '))';
      style.MozTransition = duration ? ('all ' + duration + 's ease;') : '';
    }
  },

  setPage: function(number, duration) {
    var pages = this.container.childNodes;
    if (number < 0)
      number = 0;
    if (number >= pages.length)
      number = pages.length - 1;
    this.currentPage = number;
    for (var n = 0; n < pages.length; ++n) {
      var page = pages[n];
      var style = page.style;
      var p = (document.dir == 'ltr') ? (n - number) : (number - n);
      style.MozTransform = 'translateX(' + p + '00%)';
      style.MozTransition = duration ? ('all ' + duration + 's ease') : '';
    }
    var dots = this.dots;
    if (dots)
      dots.update(number);
  },
  tap: function(target) {
    WindowManager.launch(target.dataset.url);
  },
  hold: function(target) {
    var app = appscreen.getAppByOrigin(target.dataset.url);

    // FIXME: localize this message
    requestPermission('Do you want to uninstall ' + app.manifest.name + '?',
                      function() { app.uninstall(); });
  },
  handleEvent: function(e) {
    var physics = this.physics;
    switch (e.type) {
    case 'touchstart':
      physics.onTouchStart(e.touches[0]);
      break;
    case 'touchmove':
      physics.onTouchMove(e.touches[0]);
      break;
    case 'touchend':
      document.releaseCapture();
      physics.onTouchEnd(e.changedTouches[0]);
      break;
    default:
      return;
    }
    e.preventDefault();
  }
};

function Dots(containerId, gridId) {
  this.containerId = containerId;
  this.gridId = gridId;
  this.container = document.getElementById(containerId);
  this.grid = document.getElementById(gridId);
}

Dots.prototype = {
  update: function(current) {
    var container = this.container;
    var grid = this.grid;

    var numPages = grid.childNodes.length;

    // Add additional dots if needed.
    while (container.childNodes.length < numPages) {
      var dot = document.createElement('div');
      dot.className = 'dot';
      container.appendChild(dot);
    }

    // Remove excess dots.
    while (container.childNodes.length > numPages)
      container.removeChild(container.childNodes[0]);

    // Set active/inactive state.
    var childNodes = container.childNodes;
    for (var n = 0; n < numPages; ++n) {
      var dot = childNodes[n];
      if (n == current) {
        dot.classList.add('active');
      } else {
        dot.classList.remove('active');
      }
    }
  }
};

if ('mozWifiManager' in window.navigator) {
  window.addEventListener('DOMContentLoaded', function() {
    var wifiIndicator = document.getElementById('wifi');
    window.navigator.mozWifiManager.connectionInfoUpdate = function(event) {
      // relSignalStrength should be between 0 and 100
      var level = Math.min(Math.floor(event.relSignalStrength / 20), 4);
      wifiIndicator.className = 'signal-level' + level;
    };
  });
}

window.addEventListener('localized', startup);<|MERGE_RESOLUTION|>--- conflicted
+++ resolved
@@ -1061,51 +1061,6 @@
 
     WindowManager.launch('http://dialer.' + domain);
   });
-<<<<<<< HEAD
-=======
-
-  // Handling the missed call notification
-  var hasMissedCalls = document.getElementById('state-calls');
-
-  window.addEventListener('message', function settingChange(evt) {
-    if ((evt.data) && (typeof(evt.data) != 'string') &&
-        (evt.data.type) && (evt.data.type == 'missed-call')) {
-
-      hasMissedCalls.dataset.visible = 'true';
-      NotificationScreen.addNotification('call', evt.data.sender, 'Missed call');
-    }
-  });
-
-  window.addEventListener('appopen', function onAppOpen(evt) {
-    // If the dialer application is opened, just delete all messages
-    // notifications
-    var applicationURL = evt.detail.url;
-
-    var matcher = new RegExp('/dialer\.' + domain);
-    if (!matcher.test(applicationURL))
-      return;
-
-    delete hasMissedCalls.dataset.visible;
-    NotificationScreen.removeNotifications('call');
-  });
-
-  var notifications = document.getElementById('notifications-container');
-  notifications.addEventListener('click', function notificationClick(evt) {
-    var notification = evt.target;
-    var sender = notification.dataset.sender;
-    var type = notification.dataset.type;
-    if (type != 'call')
-      return;
-
-    NotificationScreen.unlock(true);
-
-    // FIXME: we'd really like to launch the the "Recent calls" view
-    // of the dialer app, but don't have a good way to do it.
-    // This should be replaced with a web intent or similar.
-    WindowManager.launch('http://dialer.' + domain
-                         /* '?choice=recents' */);
-  });
->>>>>>> de445774
 };
 
 /* === AppScreen === */
