--- conflicted
+++ resolved
@@ -111,12 +111,8 @@
 
   unlock: function lockscreen_unlock(instant, callback) {
     var offset = '-100%';
-<<<<<<< HEAD
-
-=======
     var style = this.overlay.style;
-    
->>>>>>> f752db2f
+
     if (!this.locked) {
       if (instant) {
         style.MozTransition = style.MozTransform = '';
