
'use strict';

var ApplicationMock = function(app, launchPath, alternativeOrigin) {
  this.app = app;
  this.entry_point = launchPath;
  this.origin = alternativeOrigin;
  //Clone the manifest
  this.manifest = {};
  for (var field in app.manifest) {
    this.manifest[field] = app.manifest[field];
  }

  var entryPoint = app.manifest.entry_points[launchPath];
  this.manifest.name = entryPoint.name;
  this.manifest.launch_path = entryPoint.launch_path;
  this.manifest.icons = entryPoint.icons;
  this.manifest.origin = alternativeOrigin;

  this.manifestURL = app.manifestURL;
  this.receipts = app.receipts;
  this.installOrigin = app.installOrigin;
  this.installTime = app.installTime;

  this.manifest.use_manifest = true;
};

ApplicationMock.prototype = {
  launch: function _launch(startPoint) {
    this.app.launch(this.entry_point);
  },

  uninstall: function _uninstall() {
    this.app.uninstall();
  }
};

var Applications = (function() {
  var installedApps = {};

  var callbacks = [], ready = false;

  var installer = navigator.mozApps.mgmt;
  installer.getAll().onsuccess = function onSuccess(e) {
    var apps = e.target.result;
    apps.forEach(function parseApp(app) {
      var manifest = app.manifest;
      if (!manifest ||
          (isCore(app) && manifest.launch_path === undefined)) {
        return;
      }

      // and add a fake app object for each one.
      var entryPoints = manifest.entry_points;
      if (!entryPoints) {
        installedApps[app.origin] = app;
        return;
      }

      for (var launchPath in entryPoints) {
        if (!entryPoints[launchPath].hasOwnProperty('icons'))
          continue;

        var alternativeOrigin = app.origin + '/' + launchPath;
        var newApp = new ApplicationMock(app, launchPath, alternativeOrigin);
        installedApps[alternativeOrigin] = newApp;
      }
    });

    ready = true;

    callbacks.forEach(function(callback) {
      if (callback.type == 'ready') {
        callback.callback(installedApps);
      }
    });
  };

  installer.onuninstall = function uninstall(event) {
    var app = event.application;
    delete installedApps[app.origin];

    callbacks.forEach(function(callback) {
      if (callback.type == 'uninstall') {
        callback.callback(app);
      }
    });
  };

  installer.oninstall = function install(event) {
    var app = event.application;
    if (installedApps[app.origin])
      return;

    installedApps[app.origin] = app;

    var fireCallbacks = function() {
      callbacks.forEach(function(callback) {
        if (callback.type == 'install') {
          callback.callback(app);
        }
      });
    }

    var icon = getIcon(app.origin);

    // No need to put data: URIs in the cache
    if (!icon || icon.indexOf('data:') != -1) {
      fireCallbacks();
      return;
    }

    // Download the application icon and assign it as an attribute of
    // the manifest. As a side effect the icon will be store in the
    // application database. Should it be an explicit method instead?
    var xhr = new XMLHttpRequest({mozSystem: true});
    xhr.open('GET', icon, true);
    xhr.responseType = 'blob';
    xhr.send(null);

    xhr.onreadystatechange = function saveIcon_readyStateChange(evt) {
      if (xhr.readyState == 4 && (xhr.status == 0 || xhr.status == 200)) {
        var fileReader = new FileReader();
        fileReader.onload = function fileReader_load(evt) {
          cacheIcon(app.origin, evt.target.result);
          fireCallbacks();
        }
        fileReader.readAsDataURL(xhr.response);
      }
    }

    xhr.onerror = function saveIcon_onerror() {
      fireCallbacks();
    }
  };

  /*
   * Returns all installed applications
   */
  function getAll() {
    var applications = [];
    for (var app in installedApps) {
      applications.push(installedApps[app]);
    }
    return applications;
  };

  function addEventListener(type, callback) {
    callbacks.push({ type: type, callback: callback });
  };

  // Look up the app object for a specified app origin
  function getByOrigin(origin) {
    var app = installedApps[origin];
    if (app) {
      return app;
    }

    // Trailing '/'
    var trimmedOrigin = origin.slice(0, origin.length - 1);
    return installedApps[trimmedOrigin];
  };

  /*
   *  Returns installed apps
   */
  function getInstalledApplications() {
    var ret = {};

    for (var i in installedApps) {
      ret[i] = installedApps[i];
    }

    return ret;
  };

  /*
   *  Returns the origin for an apllication
   *
   *  {Object} Moz application
   *
   */
  function getOrigin(app) {
    return app.origin;
  };

  /*
   *  Returns the manifest that describes the app
   *
   *  {String} App origin
   *
   */
  function getManifest(origin) {
    var app = getByOrigin(origin);
    return app ? app.manifest : null;
  };

<<<<<<< HEAD
  function cacheIcon(origin, icon) {
    var manifest = getManifest(origin);
    if (manifest && icon) {
      manifest._icon = icon;
    }
  };

  // Core applications should be flagged at some point. Not sure how?
  var protocol = window.location.protocol;
  var host = window.location.host;
  var domain = host.replace(/(^[\w\d]+\.)?([\w\d]+\.[a-z]+)/, '$2');

  var coreApplications = [
    'sms', 'settings', 'camera', 'gallery', 'browser',
    'music', 'clock', 'email', 'fm', 'calculator',
    'calendar', 'video', 'fm', 'pdfjs', 'keyboard', 'system',
    'homescreen', 'costcontrol'
  ];

  coreApplications = coreApplications.map(function mapCoreApp(name) {
    return protocol + '//' + name + '.' + domain;
  });

  coreApplications.push('https://marketplace.mozilla.org/telefonica/');

  var communicationsApplications = ['dialer', 'contacts'];
  communicationsApplications.forEach(function mapCommunicationsApp(name) {
    coreApplications.push(protocol + '//communications.' + domain + '/' +
                          name);
  });

=======
>>>>>>> e0ee019d
  /*
   *  Returns true if it's a core application
   *
   *  {Object} Moz application
   *
   */
  function isCore(app) {
    return !app.removable;
  };

  var deviceWidth = document.documentElement.clientWidth;

  /*
   *  Returns the size of the icon
   *
   *  {Array} Sizes orderer largest to smallest
   *
   */
  function getIconSize(sizes) {
    return sizes[(deviceWidth < 480) ? sizes.length - 1 : 0];
  }

  /*
   *  Returns an icon given an origin
   *
   *  {String} App origin
   *
   */
  function getIcon(origin) {
    var manifest = getManifest(origin);
    if (!manifest) {
      return null;
    }

    if ('_icon' in manifest) {
      return manifest._icon;
    }

    // Get all sizes orderer largest to smallest
    var icons = manifest.icons;
    if (!icons) {
      return 'style/images/default.png';
    }

    var sizes = Object.keys(icons).map(function parse(str) {
      return parseInt(str, 10);
    });
    sizes.sort(function(x, y) { return y - x; });

    // If the icons is not fully-qualifed URL, add the origin of the
    // application to it (technically, manifests are supposed to
    // have those). Otherwise return the url directly as it could be
    // a data: url.
    var icon = icons[getIconSize(sizes)];
    if ((icon.indexOf('data:') !== 0) &&
        (icon.indexOf('http://') !== 0) &&
        (icon.indexOf('https://') !== 0)) {
      icon = origin + icon;
    }

    return manifest._icon = icon;
  }

  /*
   *  Localize the app name
   *
   *  {String} App origin
   *
   */
  function getName(origin) {
    var manifest = getManifest(origin);
    if (!manifest) {
      return null;
    }

    if ('locales' in manifest) {
      var locale = manifest.locales[navigator.language];
      if (locale && locale.name) {
        return locale.name;
      }
    }

    return manifest.name;
  }

  function launch(origin, params) {
    var app = getByOrigin(origin);
    if (!app) {
      return;
    }

    app.launch(params);
  }

  function isReady() {
    return ready;
  }

  function installBookmark(bookmark) {
    if (!installedApps[bookmark.origin]) {
      installedApps[bookmark.origin] = bookmark;

      var icon = getIcon(bookmark.origin);
      // No need to put data: URIs in the cache
      if (icon && icon.indexOf('data:') == -1) {
        try {
          window.applicationCache.mozAdd(icon);
        } catch (e) {}
      }

      callbacks.forEach(function(callback) {
        if (callback.type == 'install') {
          callback.callback(bookmark);
        }
      });
    }
  }

  function addBookmark(bookmark) {
    if (!installedApps[bookmark.origin]) {
      installedApps[bookmark.origin] = bookmark;
    }
  }

  function deleteBookmark(bookmark) {
    if (installedApps[bookmark.origin]) {
      delete installedApps[bookmark.origin];
    }
  }

  return {
    launch: launch,
    isCore: isCore,
    addEventListener: addEventListener,
    getAll: getAll,
    getByOrigin: getByOrigin,
    getOrigin: getOrigin,
    getName: getName,
    getIcon: getIcon,
    cacheIcon: cacheIcon,
    getManifest: getManifest,
    getInstalledApplications: getInstalledApplications,
    isReady: isReady,
    addBookmark: addBookmark,
    deleteBookmark: deleteBookmark,
    installBookmark: installBookmark
  };
})();<|MERGE_RESOLUTION|>--- conflicted
+++ resolved
@@ -195,7 +195,6 @@
     return app ? app.manifest : null;
   };
 
-<<<<<<< HEAD
   function cacheIcon(origin, icon) {
     var manifest = getManifest(origin);
     if (manifest && icon) {
@@ -203,32 +202,6 @@
     }
   };
 
-  // Core applications should be flagged at some point. Not sure how?
-  var protocol = window.location.protocol;
-  var host = window.location.host;
-  var domain = host.replace(/(^[\w\d]+\.)?([\w\d]+\.[a-z]+)/, '$2');
-
-  var coreApplications = [
-    'sms', 'settings', 'camera', 'gallery', 'browser',
-    'music', 'clock', 'email', 'fm', 'calculator',
-    'calendar', 'video', 'fm', 'pdfjs', 'keyboard', 'system',
-    'homescreen', 'costcontrol'
-  ];
-
-  coreApplications = coreApplications.map(function mapCoreApp(name) {
-    return protocol + '//' + name + '.' + domain;
-  });
-
-  coreApplications.push('https://marketplace.mozilla.org/telefonica/');
-
-  var communicationsApplications = ['dialer', 'contacts'];
-  communicationsApplications.forEach(function mapCommunicationsApp(name) {
-    coreApplications.push(protocol + '//communications.' + domain + '/' +
-                          name);
-  });
-
-=======
->>>>>>> e0ee019d
   /*
    *  Returns true if it's a core application
    *
