﻿'use strict';

var _ = navigator.mozL10n.get;
var TAG_OPTIONS;

function navigationStack(currentView) {
  var transitions = {
    'left-right': { from: 'view-left', to: 'view-right'},
    'top-bottom': { from: 'view-bottom', to: 'view-top'},
    'right-left': { from: 'view-right', to: 'view-left'},
    'bottom-top': { from: 'view-top', to: 'view-bottom'},
    'none': { from: 'none', to: 'none'}
  };

  var _currentView = currentView;
  var app = document.getElementById('app');
  var cache = document.getElementById('cache');
  var transitionTimeout = 0;

  var stack = [];

  var revertTransition = function(transition) {
    return {
      from: transitions[transition].to,
      to: transitions[transition].from
    };
  };

  var setAppView = function(current, next) {
    current.dataset.state = 'inactive';
    next.dataset.state = 'active';
  };

  var setCacheView = function(current, next, transition) {
    current.classList.add('transitioning');
    next.classList.add('transitioning');
    var currentMirror = document.getElementById(current.dataset.mirror);
    var nextMirror = document.getElementById(next.dataset.mirror);
    var move = transitions[transition] || transition;

    cache.dataset.state = 'active';
    clearTimeout(transitionTimeout);
    transitionTimeout = setTimeout(function animate() {
      currentMirror.classList.add(move.to);
      nextMirror.classList.remove(move.from);
    }, 1);

    nextMirror.addEventListener('transitionend', function nocache() {
      setAppView(current, next);
      app.dataset.state = 'active';
      cache.dataset.state = 'inactive';
      nextMirror.removeEventListener('transitionend', nocache);
      current.classList.remove('transitioning');
      next.classList.remove('transitioning');
    });
  };

  var resetMirror = function resetMirror(view, transition) {
    var mirror = document.getElementById(view.dataset.mirror);
    mirror.classList.remove(transition.to);
    mirror.classList.add(transition.from);
  };

  this.go = function go(nextView, transition) {
    if (_currentView === nextView)
      return;
    var current = document.getElementById(_currentView);
    var next = document.getElementById(nextView);
    if (transition == 'none') {
      setAppView(current, next);
    } else {
      setCacheView(current, next, transition);
    }

    stack.push({ view: _currentView, transition: transition});
    _currentView = nextView;
  };

  this.back = function back() {
    if (stack.length < 1)
      return;
    var current = document.getElementById(_currentView);
    var nextView = stack.pop();
    var next = document.getElementById(nextView.view);
    var from = transitions[nextView.transition].from;
    var to = transitions[nextView.transition].to;
    if (from == 'none' || to == 'none') {
      setAppView(current, next);
    } else {
      var reverted = revertTransition(nextView.transition);
      setCacheView(current, next, reverted);
    }
    _currentView = nextView.view;
  };

  this.home = function home() {
    if (stack.length < 1)
      return;

    while (stack.length > 1) {
      var currentObject = stack.pop();
      var currentView = document.getElementById(currentObject.view);
      resetMirror(currentView, transitions[currentObject.transition]);
    }
    // As stack.length == 1 next view is going to be
    // the home, so we can use back method
    this.back();
  }
}

var Contacts = (function() {
  var navigation = new navigationStack('view-contacts-list');

  function edit() {
    navigation.go('view-contact-form', 'right-left');
  }

  var numberEmails = 0;
  var numberPhones = 0;
  var numberAddresses = 0;
  var numberNotes = 0;
  var photoPos = 8;
  var currentContactId,
      detailsName,
      givenName,
      company,
      familyName,
      formTitle,
      phoneTemplate,
      emailTemplate,
      addressTemplate,
      noteTemplate,
      phonesContainer,
      emailContainer,
      addressContainer,
      noteContainer,
      selectedTag,
      customTag,
      contactTag,
      contactDetails,
      saveButton,
      deleteContactButton,
      favoriteMessage,
      cover,
      thumb;

  var currentContact = {};

  var contactsList = contacts.List;

  var checkUrl = function checkUrl() {
    var hasParams = window.location.hash.split('?');
    var hash = hasParams[0];
    var sectionId = hash.substr(1, hash.length) || '';
    var cList = contacts.List;
    var params = hasParams.length > 1 ?
      extractParams(hasParams[1]) : -1;

    switch (sectionId) {
      case 'view-contact-details':
        if (params == -1 || !('id' in params)) {
          console.log('Param missing');
          return;
        }
        var id = params['id'];
        cList.getContactById(id, function onSuccess(savedContact) {
          currentContact = savedContact;
          reloadContactDetails();
          navigation.go(sectionId, 'none');
        }, function onError() {
          console.error('Error retrieving contact');
        });
        break;

      case 'view-contact-form':
        if (params == -1 || !('id' in params)) {
          showAdd(params);
        } else {
          // Editing existing contact
          if ('id' in params) {
            var id = params['id'];
            cList.getContactById(id, function onSuccess(savedContact) {
              currentContact = savedContact;
              showEdit();
            }, function onError() {
              console.log('Error retrieving contact to be edited');
              showAdd();
            });
          }
        }
        break;

    }

    if (!contactsList.loaded) {
      loadList();
    }

  }

  var extractParams = function extractParams(url) {
    if (!url) {
      return -1;
    }
    var ret = {};
    var params = url.split('&');
    for (var i = 0; i < params.length; i++) {
      var currentParam = params[i].split('=');
      ret[currentParam[0]] = currentParam[1];
    }
    return ret;
  }

  var initContainers = function initContainers() {
    currentContactId = document.getElementById('contact-form-id');
    givenName = document.getElementById('givenName');
    company = document.getElementById('org');
    familyName = document.getElementById('familyName');
    detailsName = document.getElementById('contact-name-title');
    formTitle = document.getElementById('contact-form-title');
    phoneTemplate = document.getElementById('add-phone-#i#');
    emailTemplate = document.getElementById('add-email-#i#');
    addressTemplate = document.getElementById('add-address-#i#');
    noteTemplate = document.getElementById('add-note-#i#');
    phonesContainer = document.getElementById('contacts-form-phones');
    emailContainer = document.getElementById('contacts-form-emails');
    addressContainer = document.getElementById('contacts-form-addresses');
    noteContainer = document.getElementById('contacts-form-notes');
    contactDetails = document.getElementById('contact-detail');
    saveButton = document.getElementById('save-button');
    deleteContactButton = document.getElementById('delete-contact');
    customTag = document.getElementById('custom-tag');
    favoriteMessage = document.getElementById('toggle-favorite').children[0];
    cover = document.getElementById('cover-img');
    thumb = document.getElementById('thumbnail-photo');
    TAG_OPTIONS = {
      'phone-type' : [
        {value: _('mobile')},
        {value: _('home')},
        {value: _('work')},
        {value: _('personal')},
        {value: _('faxHome')},
        {value: _('faxOffice')},
        {value: _('faxOther')},
        {value: _('another')}
      ],
      'email-type' : [
        {value: _('personal')},
        {value: _('home')},
        {value: _('work')}
      ],
      'address-type' : [
        {value: _('home')},
        {value: _('work')}
      ]
    };
  };

  window.addEventListener('localized', function initContacts(evt) {
    initLanguages();
    initContainers();
    initPullEffect(cover);
    initContactsList();
    checkUrl();
    window.addEventListener('hashchange', checkUrl);
    document.body.classList.remove('hide');
  });

  var initContactsList = function initContactsList() {
    var list = document.getElementById('groups-list');
    contactsList.init(list);
  }

  var initLanguages = function initLanguages() {
    document.documentElement.lang = navigator.mozL10n.language.code;
    document.documentElement.dir = navigator.mozL10n.language.direction;
  };

  document.addEventListener('input', function input(event) {
    checkDisableButton();
  });

  // When the cancel button inside the input is clicked
  document.addEventListener('cancelInput', function() {
    checkDisableButton();
  });

  var checkDisableButton = function checkDisable() {
    var saveButton = document.getElementById('save-button');
    if (emptyForm('contact-form')) {
      saveButton.setAttribute('disabled', 'disabled');
    } else {
      saveButton.removeAttribute('disabled');
    }
  };

  var emptyForm = function emptyForm(id) {
    var form = document.getElementById(id);
    var inputs = form.querySelectorAll('input.textfield');
    for (var i = 0; i < inputs.length; i++) {
      if (inputs[i].value != '')
        return false;
    }
    return true;
  }

  var loadList = function loadList() {
    contactsList.load();
    contactsList.handleClick(function handleClick(id) {
      var options = {
        filterBy: ['id'],
        filterOp: 'equals',
        filterValue: id
      };

      var request = navigator.mozContacts.find(options);
      request.onsuccess = function findCallback() {
        currentContact = request.result[0];
        reloadContactDetails();
        navigation.go('view-contact-details', 'right-left');
      };
    });
  }

  var initPullEffect = function initPullEffect(cover) {
    cover.addEventListener('mousedown', function(event) {
      if (contactDetails.classList.contains('no-photo'))
        return;

      var startPosition = event.clientY;
      var currentPosition;
      var initMargin = '8rem';
      contactDetails.classList.add('up');
      cover.classList.add('up');

      var onMouseMove = function onMouseMove(event) {
        currentPosition = event.clientY;
        var newMargin = currentPosition - startPosition;
        if (newMargin > 0 && newMargin < 200) {
          contactDetails.classList.remove('up');
          cover.classList.remove('up');
          var calc = '-moz-calc(' + initMargin + ' + ' + newMargin + 'px)';
          // Divide by 40 (4 times slower and in rems)
          contactDetails.style.transform = 'translateY(' + calc + ')';
          var newPos = 'center ' + (-photoPos + (newMargin / 40)) + 'rem';
          cover.style.backgroundPosition = newPos;
        }
      };

      var onMouseUp = function onMouseUp(event) {
        contactDetails.classList.add('up');
        cover.classList.add('up');
        contactDetails.style.transform = 'translateY(' + initMargin + ')';
        cover.style.backgroundPosition = 'center -' + photoPos + 'rem';
        cover.removeEventListener('mousemove', onMouseMove);
        cover.removeEventListener('mouseup', onMouseUp);
      };

      cover.addEventListener('mousemove', onMouseMove);
      cover.addEventListener('mouseup', onMouseUp);
    });
  };

  //
  // Method that generates HTML markup for the contact
  //
  var reloadContactDetails = function reloadContactDetails() {
    var contact = currentContact;
    toggleFavoriteMessage(isFavorite(currentContact));
    detailsName.textContent = contact.name;
    var star = document.getElementById('favorite-star');
    if (contact.category && contact.category.indexOf('favorite') != -1) {
      star.classList.remove('hide');
    } else {
      star.classList.add('hide');
    }
    contactDetails.classList.remove('no-photo');
    contactDetails.classList.remove('up');

    var orgTitle = document.getElementById('org-title');
    if (contact.org && contact.org[0] != '') {
      orgTitle.textContent = contact.org[0];
      orgTitle.className = '';
    } else {
      orgTitle.className = 'hide';
      orgTitle.textContent = '';
    }
    var listContainer = document.getElementById('details-list');
    listContainer.innerHTML = '';

    var phonesTemplate = document.getElementById('phone-details-template-#i#');
    for (var tel in contact.tel) {
      var currentTel = contact.tel[tel];
      var telField = {
        number: currentTel.number || '',
        type: currentTel.type || TAG_OPTIONS['phone-type'][0].value,
        notes: '',
        i: tel
      };
      var template = utils.templates.render(phonesTemplate, telField);
      listContainer.appendChild(template);
    }

    var emailsTemplate = document.getElementById('email-details-template-#i#');
    for (var email in contact.email) {
      var currentEmail = contact.email[email];
      var emailField = {
        address: currentEmail['address'] || '',
        type: currentEmail['type'] || TAG_OPTIONS['email-type'][0].value,
        i: email
      };
      var template = utils.templates.render(emailsTemplate, emailField);
      listContainer.appendChild(template);
    }

    if (contact.bday) {
      var bdayTemplate = document.getElementById('birthday-template-#i#');

      // TODO: Fix this with a locale function for dates!!!!
      var months = ['January', 'February', 'March', 'April', 'May', 'June',
                    'July', 'August', 'September', 'October', 'November',
                    'December'];
      var bdayString = contact.bday.getDate() + ', ' +
                                            months[contact.bday.getMonth()];
      var e = utils.templates.render(bdayTemplate, {bday: bdayString});
      listContainer.appendChild(e);
    }

    var selector = document.getElementById('address-details-template-#i#');
    var addressesTemplate = selector;
    if (contact.adr) {
      for (var i = 0; i < contact.adr.length; i++) {
        var currentAddress = contact.adr[i];
        // Sanity check
        if (isEmpty(currentAddress, ['streetAddress', 'postalCode',
          'locality', 'countryName'])) {
          continue;
        }
        var addressField = {
          streetAddress: currentAddress['streetAddress'] || '',
          postalCode: currentAddress['postalCode'] || '',
          locality: currentAddress['locality'] || '',
          countryName: currentAddress['countryName'] || '',
          type: currentAddress['type'] || TAG_OPTIONS['address-type'][0].value,
          i: i
        };
        var template = utils.templates.render(addressesTemplate, addressField);
        listContainer.appendChild(template);
        }
    }

    if (contact.note && contact.note.length > 0) {
      var container = document.createElement('li');
      var title = document.createElement('h2');
      title.textContent = _('comments');
      container.appendChild(title);
      var notesTemplate = document.getElementById('note-details-template-#i#');
      for (var i in contact.note) {
        var currentNote = contact.note[i];
        var noteField = {
          note: currentNote || '',
          i: i
        };
        var template = utils.templates.render(notesTemplate, noteField);
        container.appendChild(template);
        listContainer.appendChild(container);
      }
    }

    if (contact.photo && contact.photo.length > 0) {
      var detailsInner = document.getElementById('contact-detail-inner');
      contactDetails.classList.add('up');
      var photoOffset = (photoPos + 1) * 10;
      if ((detailsInner.offsetHeight + photoOffset) < cover.clientHeight) {
        cover.style.overflow = 'hidden';
      } else {
        cover.style.overflow = null;
      }
      updatePhoto(contact.photo[0], cover);
    } else {
      cover.style.overflow = null;
      cover.style.backgroundImage = null;
      contactDetails.style.transform = null;
      contactDetails.classList.add('no-photo');
    }
  };

  var showEdit = function showEdit() {
    resetForm();
    deleteContactButton.classList.remove('hide');
    formTitle.innerHTML = _('editContact');
    currentContactId.value = currentContact.id;
    givenName.value = currentContact.givenName;
    familyName.value = currentContact.familyName;
    company.value = currentContact.org;
    if (currentContact.photo && currentContact.photo.length > 0) {
      updatePhoto(currentContact.photo[0], thumb);
    }
    var default_type = TAG_OPTIONS['phone-type'][0].value;
    for (var tel in currentContact.tel) {
      var currentTel = currentContact.tel[tel];
      var telField = {
        number: currentTel.number,
        type: currentTel.type || default_type,
        notes: '',
        i: tel
      };

      var template = utils.templates.render(phoneTemplate, telField);
      template.appendChild(removeFieldIcon(template.id));
      phonesContainer.appendChild(template);
      numberPhones++;
    }

    for (var email in currentContact.email) {
      var currentEmail = currentContact.email[email];
      var default_type = TAG_OPTIONS['email-type'][0].value;
      var emailField = {
        address: currentEmail['address'] || '',
        type: currentEmail['type'] || default_type,
        i: email
      };

      var template = utils.templates.render(emailTemplate, emailField);
      template.appendChild(removeFieldIcon(template.id));
      emailContainer.appendChild(template);
      numberEmails++;
    }

    if (currentContact.adr) {
      for (var adr = 0; adr < currentContact.adr.length; adr++) {
        var currentAddress = currentContact.adr[adr];
        if (isEmpty(currentAddress, ['streetAddress', 'postalCode',
          'locality', 'countryName'])) {
            continue;
        }
        var default_type = TAG_OPTIONS['address-type'][0].value;
        var adrField = {
          streetAddress: currentAddress['streetAddress'] || '',
          postalCode: currentAddress['postalCode'] || '',
          locality: currentAddress['locality'] || '',
          countryName: currentAddress['countryName'] || '',
          type: currentAddress['type'] || default_type,
          i: adr
        };

        var template = utils.templates.render(addressTemplate, adrField);
        template.appendChild(removeFieldIcon(template.id));
        addressContainer.appendChild(template);
        numberAddresses++;
      }
    }

    for (var index in currentContact.note) {
      var currentNote = currentContact.note[index];
      var noteField = {
        note: currentNote || '',
        i: index
      };
      var template = utils.templates.render(noteTemplate, noteField);
      template.appendChild(removeFieldIcon(template.id));
      noteContainer.appendChild(template);
      numberNotes++;
    }

    deleteContactButton.onclick = function deleteClicked(event) {
      var msg = _('deleteConfirmMsg');
      Permissions.show('', msg, function onAccept() {
        deleteContact(currentContact);
      },function onCancel() {
        Permissions.hide();
      });
    };

    edit();
  };

  var updatePhoto = function updatePhoto(photo, dest) {
    var photoURL = URL.createObjectURL(photo);
    dest.style.backgroundImage = 'url(' + photoURL + ')';
  };

  // Checks if an object fields are empty, by empty means
  // field is null and if it's an array it's length is 0
  var isEmpty = function isEmpty(obj, fields) {
    if (obj == null || typeof(obj) != 'object' ||
        !fields || !fields.length) {
      return true;
    }
    var attr;
    var isArray;
    for (var i = 0; i < fields.length; i++) {
      attr = fields[i];
      if (obj.hasOwnProperty(attr) && obj[attr]) {
        if (Array.isArray(obj[attr])) {
          if (obj[attr].length > 0) {
            return false;
          }
        } else {
          return false;
        }
      }
    }
    return true;
  }

  var isFavorite = function isFavorite(contact) {
    return contact != null & contact.category != null &&
              contact.category.indexOf('favorite') != -1;
  }

  var goToSelectTag = function goToSelectTag(event) {
    var target = event.currentTarget.children[0];
    var tagList = target.dataset.taglist;
    var options = TAG_OPTIONS[tagList];
    fillTagOptions(options, tagList, target);
    navigation.go('view-select-tag', 'right-left');
  };

  var fillTagOptions = function fillTagOptions(options, tagList, update) {
    var container = document.getElementById('tags-list');
    container.innerHTML = '';
    contactTag = update;

    var selectedLink;
    for (var option in options) {
      var link = document.createElement('a');
      link.href = '#';
      link.dataset.index = option;
      link.textContent = options[option].value;

      link.onclick = function(event) {
        var index = event.target.dataset.index;
        selectTag(event.target, tagList);
      };

      if (update.textContent == TAG_OPTIONS[tagList][option].value) {
        selectedLink = link;
      }

      var list = document.createElement('li');
      list.appendChild(link);
      container.appendChild(list);
    }

    // Deal with the custom tag, clean or fill
    customTag.value = '';
    if (!selectedLink && update.textContent) {
      customTag.value = update.textContent;
    }
    customTag.onclick = function(event) {
      if (selectedTag) {
        // Remove any mark if we had selected other option
        selectedTag.removeChild(selectedTag.firstChild.nextSibling);
      }
      selectedTag = null;
    }

    selectTag(selectedLink);
  };

  var selectTag = function selectTag(link, tagList) {
    if (link == null) {
      return;
    }

    //Clean any trace of the custom tag
    customTag.value = '';

    var index = link.dataset.index;
    if (tagList && contactTag) {
      contactTag.textContent = TAG_OPTIONS[tagList][index].value;
    }

    if (selectedTag) {
      selectedTag.removeChild(selectedTag.firstChild.nextSibling);
    }

    var icon = document.createElement('span');
    icon.className = 'slcl-state icon-selected';
    icon.setAttribute('role', 'button');
    link.appendChild(icon);
    selectedTag = link;
  };

  /*
  * Finish the tag edition, check if we have a custom
  * tag selected or use the predefined ones
  */
  var doneTag = function doneTag() {
    if (!selectedTag && customTag.value.length > 0 && contactTag) {
      contactTag.textContent = customTag.value;
    }
    contactTag = null;
    this.goBack();
  };

  var sendSms = function sendSms(number) {
    if (!ActivityHandler.currentlyHandling)
      SmsIntegration.sendSms(number);
  }

  var callOrPick = function callOrPick(number) {
    if (ActivityHandler.currentlyHandling) {
      ActivityHandler.postPickSuccess(number);
    } else {
      try {
        var activity = new MozActivity({
          name: 'dial',
          data: {
            type: 'webtelephony/number',
            number: number
          }
        });
      } catch (e) {
        console.log('WebActivities unavailable? : ' + e);
      }
    }
  }

  var showAdd = function showAdd(params) {
    if (!params || params == -1 || !('id' in params)) {
      currentContact = {};
    }
    resetForm();
    saveButton.setAttribute('disabled', 'disabled');
    deleteContactButton.classList.add('hide');
    formTitle.innerHTML = _('addContact');

    params = params || {};

    givenName.value = params.giveName || '';
    familyName.value = params.lastName || '';
    company.value = params.company || '';

    var paramsMapping = {
      'tel' : insertPhone,
      'email' : insertEmail,
      'address' : insertAddress,
      'note' : insertNote
    };
    formTitle.innerHTML = _('addContact');

    for (var i in paramsMapping) {
      paramsMapping[i].call(this, params[i] || 0);
    }
    checkDisableButton();
    edit();
  };

  var toggleFavorite = function toggleFavorite() {
    var favorite = !isFavorite(currentContact);
    toggleFavoriteMessage(favorite);
    if (favorite) {
      currentContact.category = currentContact.category || [];
      currentContact.category.push('favorite');
    } else {
      if (!currentContact.category) {
        return;
      }
      var pos = currentContact.category.indexOf('favorite');
      if (pos > -1) {
        delete currentContact.category[pos];
      }
    }

    var request = navigator.mozContacts.save(currentContact);
    request.onsuccess = function onsuccess() {
      var cList = contacts.List;
      cList.getContactById(currentContact.id, function onSuccess(savedContact) {
        currentContact = savedContact;
        contactsList.refresh(currentContact);
        reloadContactDetails();
      }, function onError() {
        console.error('Error reloading contact');
      });
    };
    request.onerror = function onerror() {
      console.error('Error saving favorite');
    };
  };

  var toggleFavoriteMessage = function toggleFavMessage(isFav) {
    favoriteMessage.textContent = !isFav ?
                    _('addFavorite') :
                    _('removeFavorite');
  }

  var deleteContact = function deleteContact(contact) {
    var request = navigator.mozContacts.remove(currentContact);
    request.onsuccess = function successDelete() {
      contactsList.remove(currentContact.id);
      currentContact = {};
      navigation.home();
    };
    request.onerror = function errorDelete() {
      console.error('Error removing the contact');
    };
  };

  var saveContact = function saveContact() {
    saveButton.setAttribute('disabled', 'disabled');
    var myContact = {
      id: document.getElementById('contact-form-id').value,
      additionalName: '',
      name: ''
    };

    var inputs = {
      'givenName': givenName,
      'familyName': familyName,
      'org': company
    };

    for (field in inputs) {
      var value = inputs[field].value;
      if (value && value.length > 0) {
        myContact[field] = [value];
      } else {
        myContact[field] = null;
      }
    }

    var fields = ['photo', 'category'];

    for (var i = 0; i < fields.length; i++) {
      var currentField = fields[i];
      if (currentContact[currentField]) {
        myContact[currentField] = currentContact[currentField];
      }
    }

    if (myContact.givenName || myContact.familyName) {
      var name = myContact.givenName || '';
      name += ' ';
      if (myContact.familyName) {
        name += myContact.familyName;
      }
      myContact.name = [name];
    }

    getPhones(myContact);
    getEmails(myContact);
    getAddresses(myContact);
    getNotes(myContact);

    // Use the isEmpty function to check fields but address
    // and inspect address by it self.
    if (isEmpty(myContact, ['givenName', 'familyName', 'org', 'tel',
      'email', 'note', 'adr'])) {
      return;
    }

    var contact;
    if (myContact.id) { //Editing a contact
      currentContact.tel = [];
      currentContact.email = [];
      currentContact.adr = [];
      currentContact.note = [];
      currentContact.photo = [];
      for (var field in myContact) {
        currentContact[field] = myContact[field];
      }
      contact = currentContact;
    } else {
      contact = new mozContact();
      contact.init(myContact);
    }

    var request = navigator.mozContacts.save(contact);
    request.onsuccess = function onsuccess() {
      // Reloading contact, as it only allows to be
      // updated once
      var cList = contacts.List;
      cList.getContactById(contact.id, function onSuccess(savedContact) {
        currentContact = savedContact;
        myContact.id = savedContact.id;
        myContact.photo = savedContact.photo;
        myContact.category = savedContact.category;
        contactsList.refresh(myContact);
        if (ActivityHandler.currentlyHandling) {
          ActivityHandler.postNewSuccess(myContact);
        } else {
          reloadContactDetails();
        }
        navigation.back();
      }, function onError() {
        console.error('Error reloading contact');
        if (ActivityHandler.currentlyHandling) {
          ActivityHandler.postCancel();
        }
      });
    };

    request.onerror = function onerror() {
      console.error('Error saving contact');
    }
  };

  var getPhones = function getPhones(contact) {
    var selector = '#view-contact-form form div.phone-template';
    var phones = document.querySelectorAll(selector);
    for (var i = 0; i < phones.length; i++) {
      var currentPhone = phones[i];
      var arrayIndex = currentPhone.dataset.index;
      var numberField = document.getElementById('number_' + arrayIndex);
      var numberValue = numberField.value;
      if (!numberValue)
        continue;

      var selector = 'tel_type_' + arrayIndex;
      var typeField = document.getElementById(selector).textContent || '';
      var notes = document.getElementById('notes_' + arrayIndex).value || '';
      contact['tel'] = contact['tel'] || [];
      // TODO: Save notes
      contact['tel'][i] = {
        number: numberValue,
        type: typeField
      };
    }
  };

  var getEmails = function getEmails(contact) {
    var selector = '#view-contact-form form div.email-template';
    var emails = document.querySelectorAll(selector);
    for (var i = 0; i < emails.length; i++) {
      var currentEmail = emails[i];
      var arrayIndex = currentEmail.dataset.index;
      var emailField = document.getElementById('email_' + arrayIndex);
      var emailValue = emailField.value;
      var selector = 'email_type_' + arrayIndex;
      var typeField = document.getElementById(selector).textContent || '';
      if (!emailValue)
        continue;

      contact['email'] = contact['email'] || [];
      contact['email'][i] = {
        address: emailValue,
        type: typeField
      };
    }
  };

  var getAddresses = function getAddresses(contact) {
    var selector = '#view-contact-form form div.address-template';
    var addresses = document.querySelectorAll(selector);
    for (var i = 0; i < addresses.length; i++) {
      var currentAddress = addresses[i];
      var arrayIndex = currentAddress.dataset.index;
      var addressField = document.getElementById('streetAddress_' + arrayIndex);
      var addressValue = addressField.value || '';

      var selector = 'address_type_' + arrayIndex;
      var typeField = document.getElementById(selector).textContent || '';
      selector = 'locality_' + arrayIndex;
      var locality = document.getElementById(selector).value || '';
      selector = 'postalCode_' + arrayIndex;
      var postalCode = document.getElementById(selector).value || '';
      selector = 'countryName_' + arrayIndex;
      var countryName = document.getElementById(selector).value || '';

      // Sanity check for pameters, check all params but the typeField
      if (addressValue == '' && locality == '' &&
          postalCode == '' && countryName == '') {
        continue;
      }

      contact['adr'] = contact['adr'] || [];
      contact['adr'][i] = {
        streetAddress: addressValue,
        postalCode: postalCode,
        locality: locality,
        countryName: countryName,
        type: typeField
      };
    }
  };

  var getNotes = function getNotes(contact) {
    var selector = '#view-contact-form form div.note-template';
    var notes = document.querySelectorAll(selector);
    for (var i = 0; i < notes.length; i++) {
      var currentNote = notes[i];
      var arrayIndex = currentNote.dataset.index;
      var noteField = document.getElementById('note_' + arrayIndex);
      var noteValue = noteField.value;
      if (!noteValue) {
        continue;
      }

      contact['note'] = contact['note'] || [];
      contact['note'].push(noteValue);
    }
  };

  var insertPhone = function insertPhone(phone) {
    var telField = {
      number: phone || '',
      type: TAG_OPTIONS['phone-type'][0].value,
      notes: '',
      i: numberPhones || 0
    };
    var template = utils.templates.render(phoneTemplate, telField);
    template.appendChild(removeFieldIcon(template.id));
    phonesContainer.appendChild(template);
    numberPhones++;
  };

  var insertEmail = function insertEmail(email) {
    var emailField = {
      address: email || '',
      type: TAG_OPTIONS['email-type'][0].value,
      i: numberEmails || 0
    };

    var template = utils.templates.render(emailTemplate, emailField);
    template.appendChild(removeFieldIcon(template.id));
    emailContainer.appendChild(template);
    numberEmails++;
  };

  var insertAddress = function insertAddress(address) {
    var addressField = {
      type: TAG_OPTIONS['address-type'][0].value,
      streetAddress: address || '',
      postalCode: '',
      locality: '',
      countryName: '',
      i: numberAddresses || 0
    };

    var template = utils.templates.render(addressTemplate, addressField);
    template.appendChild(removeFieldIcon(template.id));
    addressContainer.appendChild(template);
    numberAddresses++;
  };

  var insertNote = function insertNote(note) {
    var noteField = {
      note: note || '',
      i: numberNotes || 0
    };

    var template = utils.templates.render(noteTemplate, noteField);
    template.appendChild(removeFieldIcon(template.id));
    noteContainer.appendChild(template);
    numberNotes++;
  };

  var resetForm = function resetForm() {
    saveButton.removeAttribute('disabled');
    currentContactId.value = '';
    givenName.value = '';
    familyName.value = '';
    company.value = '';
    thumb.style.backgroundImage = '';
    var phones = document.getElementById('contacts-form-phones');
    var emails = document.getElementById('contacts-form-emails');
    var addresses = document.getElementById('contacts-form-addresses');
    var notes = document.getElementById('contacts-form-notes');
    phones.innerHTML = '';
    emails.innerHTML = '';
    addresses.innerHTML = '';
    notes.innerHTML = '';
    numberEmails = 0;
    numberPhones = 0;
    numberAddresses = 0;
    numberNotes = 0;
  };

  var removeFieldIcon = function removeFieldIcon(selector) {
    var delButton = document.createElement('button');
    delButton.className = 'fillflow-row-action';
    var delIcon = document.createElement('span');
    delIcon.setAttribute('role', 'button');
    delIcon.className = 'icon-delete';
    delButton.appendChild(delIcon);
    delButton.onclick = function removeElement(event) {
      event.preventDefault();
      var elem = document.getElementById(selector);
      elem.parentNode.removeChild(elem);
      return false;
    };
    return delButton;
  };

  var handleBack = function handleBack() {
    //If in an activity, cancel it
    var inActivity = ActivityHandler.currentlyHandling;
    if (inActivity && ActivityHandler.activityName == 'new') {
      ActivityHandler.postCancel();
    } else {
      navigation.back();
    }
  };

  var pickImage = function pickImage() {
    var activity = new MozActivity({
      name: 'pick',
      data: {
        type: 'image/jpeg'
      }
    });

    var reopenApp = function reopen() {
      navigator.mozApps.getSelf().onsuccess = function getSelfCB(evt) {
        var app = evt.target.result;
        app.launch();
      };
    };

    activity.onsuccess = function success() {
      reopenApp();
      var currentImg = this.result.filename;
      updateContactPhoto(currentImg);
    }

    activity.onerror = function error() {
      reopenApp();
    }
  }

  var updateContactPhoto = function updateContactPhoto(image) {
    if (!navigator.getDeviceStorage) {
      console.log('Device storage unavailable');
      return;
    }
    var storageAreas = navigator.getDeviceStorage('pictures');
    var storage = storageAreas[0] || storageAreas;
    var request = storage.get(image);
    request.onsuccess = function() {
      var img = document.createElement('img');
      var imgSrc = URL.createObjectURL(request.result);
      img.src = imgSrc;
      this.img = img;
      img.onload = function() {
        var dataImg = getPhoto(this.img);
        updatePhoto(dataImg, thumb);
        currentContact.photo = currentContact.photo || [];
        currentContact.photo[0] = dataImg;
      }.bind(this);
    };
    request.onerror = function() {
      console.log('Error loading img');
    };
  }

  var getPhoto = function getContactImg(contactImg) {
    // Checking whether the image was actually loaded or not
    var canvas = document.createElement('canvas');
    var ratio = 2.5;
    canvas.width = thumb.width * ratio;
    canvas.height = thumb.height * ratio;
    var ctx = canvas.getContext('2d');
    var widthBigger = contactImg.width > contactImg.height;
    var toCut = widthBigger ? 'width' : 'height';
    var toScale = widthBigger ? 'height' : 'width';
    var scaled = contactImg[toScale] / canvas[toScale];
    var scaleValue = 1 / scaled;
    ctx.scale(scaleValue, scaleValue);
    var margin = ((contactImg[toCut] / scaled) - canvas[toCut]) / 2;

    if (widthBigger) {
      ctx.drawImage(contactImg, -margin, 0);
    } else {
      ctx.drawImage(contactImg, 0, -margin);
    }
    var filename = 'contact_' + new Date().getTime();
    var ret = canvas.mozGetAsFile(filename);
    contactImg = null;
    canvas = null;
    return ret;
  }

  var sendEmailOrPick = function sendEmailOrPick(address) {
    if (ActivityHandler.currentlyHandling) {
      // Placeholder for the email app if we want to
      // launch contacts to select an email address.
      // So far we do nothing
    } else {
      try {
        // We don't check the email format, lets the email
        // app do that
        var activity = new MozActivity({
          name: 'new',
          data: {
            type: 'mail',
            URI: 'mailto:' + address
          }
        });
      } catch (e) {
        console.log('WebActivities unavailable? : ' + e);
      }
    }
  };

  return {
    'showEdit' : showEdit,
    'doneTag': doneTag,
    'showAdd': showAdd,
    'addNewPhone' : insertPhone,
    'addNewEmail' : insertEmail,
    'addNewAddress' : insertAddress,
    'addNewNote' : insertNote,
    'goBack' : handleBack,
    'goToSelectTag': goToSelectTag,
    'sendSms': sendSms,
    'saveContact': saveContact,
    'toggleFavorite': toggleFavorite,
    'callOrPick': callOrPick,
    'pickImage': pickImage,
    'navigation': navigation,
<<<<<<< HEAD
    'sendEmailOrPick': sendEmailOrPick
=======
    'updatePhoto': updatePhoto
>>>>>>> 939f1ad6
  };
})();

if (window.navigator.mozSetMessageHandler) {
  var actHandler = ActivityHandler.handle.bind(ActivityHandler);
  window.navigator.mozSetMessageHandler('activity', actHandler);
}

document.addEventListener('mozvisibilitychange', function visibility(e) {
  if (document.mozHidden) {
    if (ActivityHandler.currentlyHandling)
      ActivityHandler.postCancel();
  }
});<|MERGE_RESOLUTION|>--- conflicted
+++ resolved
@@ -1210,11 +1210,8 @@
     'callOrPick': callOrPick,
     'pickImage': pickImage,
     'navigation': navigation,
-<<<<<<< HEAD
-    'sendEmailOrPick': sendEmailOrPick
-=======
+    'sendEmailOrPick': sendEmailOrPick,
     'updatePhoto': updatePhoto
->>>>>>> 939f1ad6
   };
 })();
 
