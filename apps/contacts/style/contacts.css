--- conflicted
+++ resolved
@@ -228,7 +228,7 @@
   display: block;
 }
 
-<<<<<<< HEAD
+
 /* Social network markers */
 .icon-social {
   background-size: cover;
@@ -251,8 +251,8 @@
 
 .icon-social.notorg {
   margin-left: 0 !important;
-=======
+}
+
 #contact-detail p > strong {
   font-size: 1.4rem;
->>>>>>> 54859e79
 }