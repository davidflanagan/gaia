{
  "name": "gaia-test-agent",
  "version": "0.0.1",
  "private": true,
  "dependencies": {
<<<<<<< HEAD
    "test-agent": "0.6.1",
=======
    "test-agent": "0.6.2",
>>>>>>> aca860fc
    "marionette-client": "0.3.0",
    "b2g-scripts": "0.2.1",
    "chai": "0.5.3",
    "mocha": "~1.0"
  }
}<|MERGE_RESOLUTION|>--- conflicted
+++ resolved
@@ -3,11 +3,7 @@
   "version": "0.0.1",
   "private": true,
   "dependencies": {
-<<<<<<< HEAD
-    "test-agent": "0.6.1",
-=======
     "test-agent": "0.6.2",
->>>>>>> aca860fc
     "marionette-client": "0.3.0",
     "b2g-scripts": "0.2.1",
     "chai": "0.5.3",
